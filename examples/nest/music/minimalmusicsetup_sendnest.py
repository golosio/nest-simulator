#!/usr/bin/env python
# -*- coding: utf-8 -*-
#
# minimalmusicsetup_sendnest.py
#
# This file is part of NEST.
#
# Copyright (C) 2004 The NEST Initiative
#
# NEST is free software: you can redistribute it and/or modify
# it under the terms of the GNU General Public License as published by
# the Free Software Foundation, either version 2 of the License, or
# (at your option) any later version.
#
# NEST is distributed in the hope that it will be useful,
# but WITHOUT ANY WARRANTY; without even the implied warranty of
# MERCHANTABILITY or FITNESS FOR A PARTICULAR PURPOSE.  See the
# GNU General Public License for more details.
#
# You should have received a copy of the GNU General Public License
# along with NEST.  If not, see <http://www.gnu.org/licenses/>.

import nest

if not nest.ll_api.sli_func("statusdict/have_music ::"):
    import sys

    print("NEST was not compiled with support for MUSIC, not running.")
    sys.exit(1)

nest.set_verbosity("M_ERROR")

sg = nest.Create('spike_generator')
n = nest.Create('iaf_psc_alpha')
sg.spike_times = [1.0, 1.5, 2.0]
nest.Connect(sg, n, 'one_to_one', {'weight': 750.0, 'delay': 1.0})

vm = nest.Create('voltmeter')
<<<<<<< HEAD
nest.SetStatus(vm, {"record_to": "screen"})

=======
vm.set({'to_memory': False, 'to_screen': True})
>>>>>>> 1420ca18
nest.Connect(vm, n)

meop = nest.Create('music_event_out_proxy')
meop.port_name = 'spikes_out'
nest.Connect(sg, meop, 'one_to_one', {'music_channel': 0})

nest.Simulate(10)<|MERGE_RESOLUTION|>--- conflicted
+++ resolved
@@ -36,12 +36,7 @@
 nest.Connect(sg, n, 'one_to_one', {'weight': 750.0, 'delay': 1.0})
 
 vm = nest.Create('voltmeter')
-<<<<<<< HEAD
-nest.SetStatus(vm, {"record_to": "screen"})
-
-=======
-vm.set({'to_memory': False, 'to_screen': True})
->>>>>>> 1420ca18
+vm.record_to = "screen"
 nest.Connect(vm, n)
 
 meop = nest.Create('music_event_out_proxy')
