--- conflicted
+++ resolved
@@ -43,11 +43,8 @@
     pif_psc_alpha.cpp pif_psc_alpha.h
     drop_odd_spike_connection.h
     step_pattern_builder.h step_pattern_builder.cpp
-<<<<<<< HEAD
     recording_backend_soundclick.h recording_backend_soundclick.cpp
-=======
     recording_backend_socket.h recording_backend_socket.cpp
->>>>>>> 90e3a5de
     )
 
 # 3) We require a header name like this:
