/*
 *  connection_creator_impl.h
 *
 *  This file is part of NEST.
 *
 *  Copyright (C) 2004 The NEST Initiative
 *
 *  NEST is free software: you can redistribute it and/or modify
 *  it under the terms of the GNU General Public License as published by
 *  the Free Software Foundation, either version 2 of the License, or
 *  (at your option) any later version.
 *
 *  NEST is distributed in the hope that it will be useful,
 *  but WITHOUT ANY WARRANTY; without even the implied warranty of
 *  MERCHANTABILITY or FITNESS FOR A PARTICULAR PURPOSE.  See the
 *  GNU General Public License for more details.
 *
 *  You should have received a copy of the GNU General Public License
 *  along with NEST.  If not, see <http://www.gnu.org/licenses/>.
 *
 */

#ifndef CONNECTION_CREATOR_IMPL_H
#define CONNECTION_CREATOR_IMPL_H

#include "connection_creator.h"

// C++ includes:
#include <vector>

// Includes from librandom:
#include "binomial_randomdev.h"

// Includes from nestkernel:
#include "kernel_manager.h"
#include "nest.h"

namespace nest
{
template < int D >
void
ConnectionCreator::connect( Layer< D >& source,
  NodeCollectionPTR source_nc,
  Layer< D >& target,
  NodeCollectionPTR target_nc )
{
  switch ( type_ )
  {
  case Pairwise_bernoulli_on_source:

    pairwise_bernoulli_on_source_( source, source_nc, target, target_nc );
    break;

  case Fixed_indegree:

    fixed_indegree_( source, source_nc, target, target_nc );
    break;

  case Fixed_outdegree:

    fixed_outdegree_( source, source_nc, target, target_nc );
    break;

  case Pairwise_bernoulli_on_target:

    pairwise_bernoulli_on_target_( source, source_nc, target, target_nc );
    break;

  default:
    throw BadProperty( "Unknown connection type." );
  }
}

template < typename Iterator, int D >
void
ConnectionCreator::connect_to_target_( Iterator from,
  Iterator to,
  Node* tgt_ptr,
  const Position< D >& tgt_pos,
  thread tgt_thread,
  const Layer< D >& source )
{
  librandom::RngPtr rng = get_vp_rng( tgt_thread );

  // We create a source pos vector here that can be updated with the
  // source position. This is done to avoid creating and destroying
  // unnecessarily many vectors.
  std::vector< double > source_pos( D );
  const std::vector< double > target_pos = tgt_pos.get_vector();

  const bool without_kernel = not kernel_.get();
  for ( Iterator iter = from; iter != to; ++iter )
  {
    if ( ( not allow_autapses_ ) and ( iter->second == tgt_ptr->get_node_id() ) )
    {
      continue;
    }
    iter->first.get_vector( source_pos );

    if ( without_kernel or rng->drand() < kernel_->value( rng, source_pos, target_pos, source ) )
    {
      kernel().connection_manager.connect( iter->second,
        tgt_ptr,
        tgt_thread,
        synapse_model_,
        dummy_param_,
        delay_->value( rng, source_pos, target_pos, source ),
        weight_->value( rng, source_pos, target_pos, source ) );
    }
  }
}

template < int D >
ConnectionCreator::PoolWrapper_< D >::PoolWrapper_()
  : masked_layer_( 0 )
  , positions_( 0 )
{
}

template < int D >
ConnectionCreator::PoolWrapper_< D >::~PoolWrapper_()
{
  if ( masked_layer_ )
  {
    delete masked_layer_;
  }
}

template < int D >
void
ConnectionCreator::PoolWrapper_< D >::define( MaskedLayer< D >* ml )
{
  assert( masked_layer_ == 0 );
  assert( positions_ == 0 );
  assert( ml != 0 );
  masked_layer_ = ml;
}

template < int D >
void
ConnectionCreator::PoolWrapper_< D >::define( std::vector< std::pair< Position< D >, index > >* pos )
{
  assert( masked_layer_ == 0 );
  assert( positions_ == 0 );
  assert( pos != 0 );
  positions_ = pos;
}

template < int D >
typename Ntree< D, index >::masked_iterator
ConnectionCreator::PoolWrapper_< D >::masked_begin( const Position< D >& pos ) const
{
  return masked_layer_->begin( pos );
}

template < int D >
typename Ntree< D, index >::masked_iterator
ConnectionCreator::PoolWrapper_< D >::masked_end() const
{
  return masked_layer_->end();
}

template < int D >
typename std::vector< std::pair< Position< D >, index > >::iterator
ConnectionCreator::PoolWrapper_< D >::begin() const
{
  return positions_->begin();
}

template < int D >
typename std::vector< std::pair< Position< D >, index > >::iterator
ConnectionCreator::PoolWrapper_< D >::end() const
{
  return positions_->end();
}


template < int D >
void
ConnectionCreator::pairwise_bernoulli_on_source_( Layer< D >& source,
  NodeCollectionPTR source_nc,
  Layer< D >& target,
  NodeCollectionPTR target_nc )
{
  // Connect using pairwise Bernoulli drawing source nodes (target driven)
  // For each local target node:
  //  1. Apply Mask to source layer
  //  2. For each source node: Compute probability, draw random number, make
  //     connection conditionally

  // retrieve global positions, either for masked or unmasked pool
  PoolWrapper_< D > pool;
  if ( mask_.get() ) // MaskedLayer will be freed by PoolWrapper d'tor
  {
    pool.define( new MaskedLayer< D >( source, mask_, allow_oversized_, source_nc ) );
  }
  else
  {
    pool.define( source.get_global_positions_vector( source_nc ) );
  }

  std::vector< std::shared_ptr< WrappedThreadException > > exceptions_raised_( kernel().vp_manager.get_num_threads() );

// sharing specs on next line commented out because gcc 4.2 cannot handle them
#pragma omp parallel // default(none) shared(source, target, masked_layer,
                     // target_begin, target_end)
  {
    const int thread_id = kernel().vp_manager.get_thread_id();
    try
    {
      NodeCollection::const_iterator target_begin = target_nc->begin();
      NodeCollection::const_iterator target_end = target_nc->end();

      for ( NodeCollection::const_iterator tgt_it = target_begin; tgt_it < target_end; ++tgt_it )
      {
        Node* const tgt = kernel().node_manager.get_node_or_proxy( ( *tgt_it ).node_id, thread_id );

        if ( not tgt->is_proxy() )
        {
          const Position< D > target_pos = target.get_position( ( *tgt_it ).lid );

          if ( mask_.get() )
          {
            connect_to_target_(
              pool.masked_begin( target_pos ), pool.masked_end(), tgt, target_pos, thread_id, source );
          }
          else
          {
            connect_to_target_( pool.begin(), pool.end(), tgt, target_pos, thread_id, source );
          }
        }
      } // for target_begin
    }
    catch ( std::exception& err )
    {
      // We must create a new exception here, err's lifetime ends at
      // the end of the catch block.
      exceptions_raised_.at( thread_id ) =
        std::shared_ptr< WrappedThreadException >( new WrappedThreadException( err ) );
    }
  } // omp parallel
  // check if any exceptions have been raised
  for ( thread thr = 0; thr < kernel().vp_manager.get_num_threads(); ++thr )
  {
    if ( exceptions_raised_.at( thr ).get() )
    {
      throw WrappedThreadException( *( exceptions_raised_.at( thr ) ) );
    }
  }
}


template < int D >
void
ConnectionCreator::pairwise_bernoulli_on_target_( Layer< D >& source,
  NodeCollectionPTR source_nc,
  Layer< D >& target,
  NodeCollectionPTR target_nc )
{
  // Connecting using pairwise Bernoulli drawing target nodes (source driven)
  // It is actually implemented as pairwise Bernoulli on source nodes,
  // but with displacements computed in the target layer. The Mask has been
  // reversed so that it can be applied to the source instead of the target.
  // For each local target node:
  //  1. Apply (Converse)Mask to source layer
  //  2. For each source node: Compute probability, draw random number, make
  //     connection conditionally

  PoolWrapper_< D > pool;
  if ( mask_.get() ) // MaskedLayer will be freed by PoolWrapper d'tor
  {
    // By supplying the target layer to the MaskedLayer constructor, the
    // mask is mirrored so it may be applied to the source layer instead
    pool.define( new MaskedLayer< D >( source, mask_, allow_oversized_, target, source_nc ) );
  }
  else
  {
    pool.define( source.get_global_positions_vector( source_nc ) );
  }

  std::vector< std::shared_ptr< WrappedThreadException > > exceptions_raised_( kernel().vp_manager.get_num_threads() );

  // We only need to check the first in the NodeCollection
  Node* const first_in_tgt = kernel().node_manager.get_node_or_proxy( target_nc->operator[]( 0 ) );
  if ( not first_in_tgt->has_proxies() )
  {
    throw IllegalConnection( "Topology Connect with pairwise_bernoulli to devices are not possible." );
  }

// sharing specs on next line commented out because gcc 4.2 cannot handle them
#pragma omp parallel // default(none) shared(source, target, masked_layer,
                     // target_begin, target_end)
  {
    const int thread_id = kernel().vp_manager.get_thread_id();
    try
    {
      NodeCollection::const_iterator target_begin = target_nc->local_begin();
      NodeCollection::const_iterator target_end = target_nc->end();

      for ( NodeCollection::const_iterator tgt_it = target_begin; tgt_it < target_end; ++tgt_it )
      {
        Node* const tgt = kernel().node_manager.get_node_or_proxy( ( *tgt_it ).node_id, thread_id );

        assert( not tgt->is_proxy() );

        const Position< D > target_pos = target.get_position( ( *tgt_it ).lid );

        if ( mask_.get() )
        {
<<<<<<< HEAD
          // We do the same as in the target driven case, except that we calculate displacements in the target layer.
          // We therefore send in target as last parameter.
          connect_to_target_( pool.masked_begin( target_pos ), pool.masked_end(), tgt, target_pos, thread_id, target );
=======

          if ( ( not allow_autapses_ ) and ( iter->second == target_id ) )
          {
            continue;
          }

          if ( rng->drand() < kernel_->value( target.compute_displacement( iter->first, target_pos ), rng ) )
          {
            double w, d;
            get_parameters_( target.compute_displacement( iter->first, target_pos ), rng, w, d );
            kernel().connection_manager.connect(
              iter->second, *tgt_it, target_thread, synapse_model_, dummy_param_dicts_[ target_thread ], d, w );
          }
>>>>>>> 02a44ba5
        }
        else
        {
<<<<<<< HEAD
          // We do the same as in the target driven case, except that we calculate displacements in the target layer.
          // We therefore send in target as last parameter.
          connect_to_target_( pool.begin(), pool.end(), tgt, target_pos, thread_id, target );
=======

          if ( ( not allow_autapses_ ) and ( iter->second == target_id ) )
          {
            continue;
          }
          double w, d;
          get_parameters_( target.compute_displacement( iter->first, target_pos ), rng, w, d );
          kernel().connection_manager.connect(
            iter->second, *tgt_it, target_thread, synapse_model_, dummy_param_dicts_[ target_thread ], d, w );
>>>>>>> 02a44ba5
        }

      } // end for
    }
    catch ( std::exception& err )
    {
      // We must create a new exception here, err's lifetime ends at the end of the catch block.
      exceptions_raised_.at( thread_id ) =
        std::shared_ptr< WrappedThreadException >( new WrappedThreadException( err ) );
    }
  } // omp parallel
  // check if any exceptions have been raised
  for ( thread thr = 0; thr < kernel().vp_manager.get_num_threads(); ++thr )
  {
    if ( exceptions_raised_.at( thr ).get() )
    {
<<<<<<< HEAD
      throw WrappedThreadException( *( exceptions_raised_.at( thr ) ) );
=======

      if ( target_filter_.select_model() && ( ( *tgt_it )->get_model_id() != target_filter_.model ) )
      {
        continue;
      }

      index target_id = ( *tgt_it )->get_gid();
      thread target_thread = ( *tgt_it )->get_thread();
      librandom::RngPtr rng = get_vp_rng( target_thread );
      Position< D > target_pos = target.get_position( ( *tgt_it )->get_subnet_index() );

      // If there is a kernel, we create connections conditionally,
      // otherwise all sources within the mask are created. Test moved
      // outside the loop for efficiency.
      if ( kernel_.valid() )
      {

        for ( typename std::vector< std::pair< Position< D >, index > >::iterator iter = positions->begin();
              iter != positions->end();
              ++iter )
        {

          if ( ( not allow_autapses_ ) and ( iter->second == target_id ) )
          {
            continue;
          }

          if ( rng->drand() < kernel_->value( target.compute_displacement( iter->first, target_pos ), rng ) )
          {
            double w, d;
            get_parameters_( target.compute_displacement( iter->first, target_pos ), rng, w, d );
            kernel().connection_manager.connect(
              iter->second, *tgt_it, target_thread, synapse_model_, dummy_param_dicts_[ target_thread ], d, w );
          }
        }
      }
      else
      {

        for ( typename std::vector< std::pair< Position< D >, index > >::iterator iter = positions->begin();
              iter != positions->end();
              ++iter )
        {

          if ( ( not allow_autapses_ ) and ( iter->second == target_id ) )
          {
            continue;
          }

          double w, d;
          get_parameters_( target.compute_displacement( iter->first, target_pos ), rng, w, d );
          kernel().connection_manager.connect(
            iter->second, *tgt_it, target_thread, synapse_model_, dummy_param_dicts_[ target_thread ], d, w );
        }
      }
>>>>>>> 02a44ba5
    }
  }
}

template < int D >
void
ConnectionCreator::fixed_indegree_( Layer< D >& source,
  NodeCollectionPTR source_nc,
  Layer< D >& target,
  NodeCollectionPTR target_nc )
{
  if ( number_of_connections_ < 1 )
  {
    return;
  }

  // fixed_indegree connections (fixed fan in)
  //
  // For each local target node:
  // 1. Apply Mask to source layer
  // 2. Compute connection probability for each source position
  // 3. Draw source nodes and make connections

  // We only need to check the first in the NodeCollection
  Node* const first_in_tgt = kernel().node_manager.get_node_or_proxy( target_nc->operator[]( 0 ) );
  if ( not first_in_tgt->has_proxies() )
  {
    throw IllegalConnection( "Topology Connect with fixed_indegree to devices are not possible." );
  }

  NodeCollection::const_iterator target_begin = target_nc->MPI_local_begin();
  NodeCollection::const_iterator target_end = target_nc->end();

  // protect against connecting to devices without proxies
  // we need to do this before creating the first connection to leave
  // the network untouched if any target does not have proxies
  for ( NodeCollection::const_iterator tgt_it = target_begin; tgt_it < target_end; ++tgt_it )
  {
    Node* const tgt = kernel().node_manager.get_node_or_proxy( ( *tgt_it ).node_id );

    assert( not tgt->is_proxy() );
  }

  if ( mask_.get() )
  {
    MaskedLayer< D > masked_source( source, mask_, allow_oversized_, source_nc );
    const auto masked_source_end = masked_source.end();

    std::vector< std::pair< Position< D >, index > > positions;

    for ( NodeCollection::const_iterator tgt_it = target_begin; tgt_it < target_end; ++tgt_it )
    {
      index target_id = ( *tgt_it ).node_id;
      Node* const tgt = kernel().node_manager.get_node_or_proxy( target_id );

      thread target_thread = tgt->get_thread();
      librandom::RngPtr rng = get_vp_rng( target_thread );
      Position< D > target_pos = target.get_position( ( *tgt_it ).lid );

      // We create a source pos vector here that can be updated with the
      // source position. This is done to avoid creating and destroying
      // unnecessarily many vectors.
      std::vector< double > source_pos_vector( D );
      const std::vector< double > target_pos_vector = target_pos.get_vector();

      // Get (position,node ID) pairs for sources inside mask
      positions.resize( std::distance( masked_source.begin( target_pos ), masked_source_end ) );
      std::copy( masked_source.begin( target_pos ), masked_source_end, positions.begin() );

      // We will select `number_of_connections_` sources within the mask.
      // If there is no kernel, we can just draw uniform random numbers,
      // but with a kernel we have to set up a probability distribution
      // function using the Vose class.
      if ( kernel_.get() )
      {

        std::vector< double > probabilities;
        probabilities.reserve( positions.size() );

        // Collect probabilities for the sources
        for ( typename std::vector< std::pair< Position< D >, index > >::iterator iter = positions.begin();
              iter != positions.end();
              ++iter )
        {
          iter->first.get_vector( source_pos_vector );
          probabilities.push_back( kernel_->value( rng, source_pos_vector, target_pos_vector, source ) );
        }

        if ( positions.empty()
          or ( ( not allow_autapses_ ) and ( positions.size() == 1 ) and ( positions[ 0 ].second == target_id ) )
          or ( ( not allow_multapses_ ) and ( positions.size() < number_of_connections_ ) ) )
        {
          std::string msg = String::compose( "Global target ID %1: Not enough sources found inside mask", target_id );
          throw KernelException( msg.c_str() );
        }

        // A Vose object draws random integers with a non-uniform
        // distribution.
        Vose lottery( probabilities );

        // If multapses are not allowed, we must keep track of which
        // sources have been selected already.
        std::vector< bool > is_selected( positions.size() );

        // Draw `number_of_connections_` sources
        for ( int i = 0; i < ( int ) number_of_connections_; ++i )
        {
          index random_id = lottery.get_random_id( rng );
          if ( ( not allow_multapses_ ) and ( is_selected[ random_id ] ) )
          {
            --i;
            continue;
          }

          index source_id = positions[ random_id ].second;
          if ( ( not allow_autapses_ ) and ( source_id == target_id ) )
          {
            --i;
            continue;
          }
<<<<<<< HEAD
          positions[ random_id ].first.get_vector( source_pos_vector );
          const double w = weight_->value( rng, source_pos_vector, target_pos_vector, source );
          const double d = delay_->value( rng, source_pos_vector, target_pos_vector, source );
          kernel().connection_manager.connect( source_id, tgt, target_thread, synapse_model_, dummy_param_, d, w );
=======
          double w, d;
          get_parameters_( source.compute_displacement( target_pos, positions[ random_id ].first ), rng, w, d );
          kernel().connection_manager.connect(
            source_id, *tgt_it, target_thread, synapse_model_, dummy_param_dicts_[ target_thread ], d, w );
>>>>>>> 02a44ba5
          is_selected[ random_id ] = true;
        }
      }
      else
      {

        // no kernel

        if ( positions.empty()
          or ( ( not allow_autapses_ ) and ( positions.size() == 1 ) and ( positions[ 0 ].second == target_id ) )
          or ( ( not allow_multapses_ ) and ( positions.size() < number_of_connections_ ) ) )
        {
          std::string msg = String::compose( "Global target ID %1: Not enough sources found inside mask", target_id );
          throw KernelException( msg.c_str() );
        }

        // If multapses are not allowed, we must keep track of which
        // sources have been selected already.
        std::vector< bool > is_selected( positions.size() );

        // Draw `number_of_connections_` sources
        for ( int i = 0; i < ( int ) number_of_connections_; ++i )
        {
          index random_id = rng->ulrand( positions.size() );
          if ( ( not allow_multapses_ ) and ( is_selected[ random_id ] ) )
          {
            --i;
            continue;
          }
          positions[ random_id ].first.get_vector( source_pos_vector );
          index source_id = positions[ random_id ].second;
<<<<<<< HEAD
          const double w = weight_->value( rng, source_pos_vector, target_pos_vector, source );
          const double d = delay_->value( rng, source_pos_vector, target_pos_vector, source );
          kernel().connection_manager.connect( source_id, tgt, target_thread, synapse_model_, dummy_param_, d, w );
=======
          double w, d;
          get_parameters_( source.compute_displacement( target_pos, positions[ random_id ].first ), rng, w, d );
          kernel().connection_manager.connect(
            source_id, *tgt_it, target_thread, synapse_model_, dummy_param_dicts_[ target_thread ], d, w );
>>>>>>> 02a44ba5
          is_selected[ random_id ] = true;
        }
      }
    }
  }
  else
  {
    // no mask

    // Get (position,node ID) pairs for all nodes in source layer
    std::vector< std::pair< Position< D >, index > >* positions = source.get_global_positions_vector( source_nc );

    for ( NodeCollection::const_iterator tgt_it = target_begin; tgt_it < target_end; ++tgt_it )
    {
      index target_id = ( *tgt_it ).node_id;
      Node* const tgt = kernel().node_manager.get_node_or_proxy( target_id );
      thread target_thread = tgt->get_thread();
      librandom::RngPtr rng = get_vp_rng( target_thread );
      Position< D > target_pos = target.get_position( ( *tgt_it ).lid );

      std::vector< double > source_pos_vector( D );
      const std::vector< double > target_pos_vector = target_pos.get_vector();

      if ( ( positions->size() == 0 )
        or ( ( not allow_autapses_ ) and ( positions->size() == 1 ) and ( ( *positions )[ 0 ].second == target_id ) )
        or ( ( not allow_multapses_ ) and ( positions->size() < number_of_connections_ ) ) )
      {
        std::string msg = String::compose( "Global target ID %1: Not enough sources found", target_id );
        throw KernelException( msg.c_str() );
      }

      // We will select `number_of_connections_` sources within the mask.
      // If there is no kernel, we can just draw uniform random numbers,
      // but with a kernel we have to set up a probability distribution
      // function using the Vose class.
      if ( kernel_.get() )
      {

        std::vector< double > probabilities;
        probabilities.reserve( positions->size() );

        // Collect probabilities for the sources
        for ( typename std::vector< std::pair< Position< D >, index > >::iterator iter = positions->begin();
              iter != positions->end();
              ++iter )
        {
          iter->first.get_vector( source_pos_vector );
          probabilities.push_back( kernel_->value( rng, source_pos_vector, target_pos_vector, source ) );
        }

        // A Vose object draws random integers with a non-uniform
        // distribution.
        Vose lottery( probabilities );

        // If multapses are not allowed, we must keep track of which
        // sources have been selected already.
        std::vector< bool > is_selected( positions->size() );

        // Draw `number_of_connections_` sources
        for ( int i = 0; i < ( int ) number_of_connections_; ++i )
        {
          index random_id = lottery.get_random_id( rng );
          if ( ( not allow_multapses_ ) and ( is_selected[ random_id ] ) )
          {
            --i;
            continue;
          }

          index source_id = ( *positions )[ random_id ].second;
          if ( ( not allow_autapses_ ) and ( source_id == target_id ) )
          {
            --i;
            continue;
          }

<<<<<<< HEAD
          ( *positions )[ random_id ].first.get_vector( source_pos_vector );
          const double w = weight_->value( rng, source_pos_vector, target_pos_vector, source );
          const double d = delay_->value( rng, source_pos_vector, target_pos_vector, source );
          kernel().connection_manager.connect( source_id, tgt, target_thread, synapse_model_, dummy_param_, d, w );
=======
          Position< D > source_pos = ( *positions )[ random_id ].first;
          double w, d;
          get_parameters_( source.compute_displacement( target_pos, source_pos ), rng, w, d );
          kernel().connection_manager.connect(
            source_id, *tgt_it, target_thread, synapse_model_, dummy_param_dicts_[ target_thread ], d, w );
>>>>>>> 02a44ba5
          is_selected[ random_id ] = true;
        }
      }
      else
      {

        // no kernel

        // If multapses are not allowed, we must keep track of which
        // sources have been selected already.
        std::vector< bool > is_selected( positions->size() );

        // Draw `number_of_connections_` sources
        for ( int i = 0; i < ( int ) number_of_connections_; ++i )
        {
          index random_id = rng->ulrand( positions->size() );
          if ( ( not allow_multapses_ ) and ( is_selected[ random_id ] ) )
          {
            --i;
            continue;
          }

          index source_id = ( *positions )[ random_id ].second;
          if ( ( not allow_autapses_ ) and ( source_id == target_id ) )
          {
            --i;
            continue;
          }

<<<<<<< HEAD
          ( *positions )[ random_id ].first.get_vector( source_pos_vector );
          const double w = weight_->value( rng, source_pos_vector, target_pos_vector, source );
          const double d = delay_->value( rng, source_pos_vector, target_pos_vector, source );
          kernel().connection_manager.connect( source_id, tgt, target_thread, synapse_model_, dummy_param_, d, w );
=======
          Position< D > source_pos = ( *positions )[ random_id ].first;
          double w, d;
          get_parameters_( source.compute_displacement( target_pos, source_pos ), rng, w, d );
          kernel().connection_manager.connect(
            source_id, *tgt_it, target_thread, synapse_model_, dummy_param_dicts_[ target_thread ], d, w );
>>>>>>> 02a44ba5
          is_selected[ random_id ] = true;
        }
      }
    }
  }
}


template < int D >
void
ConnectionCreator::fixed_outdegree_( Layer< D >& source,
  NodeCollectionPTR source_nc,
  Layer< D >& target,
  NodeCollectionPTR target_nc )
{
  if ( number_of_connections_ < 1 )
  {
    return;
  }

  // protect against connecting to devices without proxies
  // we need to do this before creating the first connection to leave
  // the network untouched if any target does not have proxies

  // We only need to check the first in the NodeCollection
  Node* const first_in_tgt = kernel().node_manager.get_node_or_proxy( target_nc->operator[]( 0 ) );
  if ( not first_in_tgt->has_proxies() )
  {
    throw IllegalConnection( "Topology pairwise_bernoulli to devices are not possible." );
  }

  NodeCollection::const_iterator target_begin = target_nc->MPI_local_begin();
  NodeCollection::const_iterator target_end = target_nc->end();

  for ( NodeCollection::const_iterator tgt_it = target_begin; tgt_it < target_end; ++tgt_it )
  {
    Node* const tgt = kernel().node_manager.get_node_or_proxy( ( *tgt_it ).node_id );

    assert( not tgt->is_proxy() );
  }

  // Fixed_outdegree connections (fixed fan out)
  //
  // For each (global) source: (All connections made on all mpi procs)
  // 1. Apply mask to global targets
  // 2. If using kernel: Compute connection probability for each global target
  // 3. Draw connections to make using global rng

  MaskedLayer< D > masked_target( target, mask_, allow_oversized_, target_nc );
  const auto masked_target_end = masked_target.end();

  // We create a target positions vector here that can be updated with the
  // position and node ID pairs. This is done to avoid creating and destroying
  // unnecessarily many vectors.
  std::vector< std::pair< Position< D >, index > > target_pos_node_id_pairs;
  std::vector< std::pair< Position< D >, index > > source_pos_node_id_pairs =
    *source.get_global_positions_vector( source_nc );

  for ( const auto& source_pos_node_id_pair : source_pos_node_id_pairs )
  {
    const Position< D > source_pos = source_pos_node_id_pair.first;
    const index source_id = source_pos_node_id_pair.second;
    const std::vector< double > source_pos_vector = source_pos.get_vector();

    // We create a target pos vector here that can be updated with the
    // target position. This is done to avoid creating and destroying
    // unnecessarily many vectors.
    std::vector< double > target_pos_vector( D );
    std::vector< double > probabilities;

    // Find potential targets and probabilities
    librandom::RngPtr rng = get_global_rng();
    target_pos_node_id_pairs.resize( std::distance( masked_target.begin( source_pos ), masked_target_end ) );
    std::copy( masked_target.begin( source_pos ), masked_target_end, target_pos_node_id_pairs.begin() );

    probabilities.reserve( target_pos_node_id_pairs.size() );
    if ( kernel_.get() )
    {
      for ( const auto& target_pos_node_id_pair : target_pos_node_id_pairs )
      {
        // TODO: Why is probability calculated in source layer, but weight and delay in target layer?
        target_pos_node_id_pair.first.get_vector( target_pos_vector );
        probabilities.push_back( kernel_->value( rng, source_pos_vector, target_pos_vector, source ) );
      }
    }
    else
    {
      probabilities.resize( target_pos_node_id_pairs.size(), 1.0 );
    }

    if ( target_pos_node_id_pairs.empty()
      or ( ( not allow_multapses_ ) and ( target_pos_node_id_pairs.size() < number_of_connections_ ) ) )
    {
      std::string msg = String::compose( "Global source ID %1: Not enough targets found", source_id );
      throw KernelException( msg.c_str() );
    }

    // Draw targets.  A Vose object draws random integers with a
    // non-uniform distribution.
    Vose lottery( probabilities );

    // If multapses are not allowed, we must keep track of which
    // targets have been selected already.
    std::vector< bool > is_selected( target_pos_node_id_pairs.size() );

    // Draw `number_of_connections_` targets
    for ( long i = 0; i < ( long ) number_of_connections_; ++i )
    {
      index random_id = lottery.get_random_id( get_global_rng() );
      if ( ( not allow_multapses_ ) and ( is_selected[ random_id ] ) )
      {
        --i;
        continue;
      }
      index target_id = target_pos_node_id_pairs[ random_id ].second;
      if ( ( not allow_autapses_ ) and ( source_id == target_id ) )
      {
        --i;
        continue;
      }

      is_selected[ random_id ] = true;

      target_pos_node_id_pairs[ random_id ].first.get_vector( target_pos_vector );
      const double w = weight_->value( rng, source_pos_vector, target_pos_vector, target );
      const double d = delay_->value( rng, source_pos_vector, target_pos_vector, target );

      // We bail out for non-local neurons only now after all possible
      // random numbers haven been drawn. Bailing out any earlier may lead
      // to desynchronized global rngs.
      if ( not kernel().node_manager.is_local_node_id( target_id ) )
      {
        continue;
      }

<<<<<<< HEAD
      Node* target_ptr = kernel().node_manager.get_node_or_proxy( target_id );
      kernel().connection_manager.connect(
        source_id, target_ptr, target_ptr->get_thread(), synapse_model_, dummy_param_, d, w );
=======
      Node* target_ptr = kernel().node_manager.get_node( target_id );
      kernel().connection_manager.connect( source_id,
        target_ptr,
        target_ptr->get_thread(),
        synapse_model_,
        dummy_param_dicts_[ target_ptr->get_thread() ],
        d,
        w );
>>>>>>> 02a44ba5
    }
  }
}

} // namespace nest

#endif<|MERGE_RESOLUTION|>--- conflicted
+++ resolved
@@ -103,7 +103,7 @@
         tgt_ptr,
         tgt_thread,
         synapse_model_,
-        dummy_param_,
+        dummy_param_dicts_[ tgt_thread ],
         delay_->value( rng, source_pos, target_pos, source ),
         weight_->value( rng, source_pos, target_pos, source ) );
     }
@@ -307,43 +307,15 @@
 
         if ( mask_.get() )
         {
-<<<<<<< HEAD
           // We do the same as in the target driven case, except that we calculate displacements in the target layer.
           // We therefore send in target as last parameter.
           connect_to_target_( pool.masked_begin( target_pos ), pool.masked_end(), tgt, target_pos, thread_id, target );
-=======
-
-          if ( ( not allow_autapses_ ) and ( iter->second == target_id ) )
-          {
-            continue;
-          }
-
-          if ( rng->drand() < kernel_->value( target.compute_displacement( iter->first, target_pos ), rng ) )
-          {
-            double w, d;
-            get_parameters_( target.compute_displacement( iter->first, target_pos ), rng, w, d );
-            kernel().connection_manager.connect(
-              iter->second, *tgt_it, target_thread, synapse_model_, dummy_param_dicts_[ target_thread ], d, w );
-          }
->>>>>>> 02a44ba5
         }
         else
         {
-<<<<<<< HEAD
           // We do the same as in the target driven case, except that we calculate displacements in the target layer.
           // We therefore send in target as last parameter.
           connect_to_target_( pool.begin(), pool.end(), tgt, target_pos, thread_id, target );
-=======
-
-          if ( ( not allow_autapses_ ) and ( iter->second == target_id ) )
-          {
-            continue;
-          }
-          double w, d;
-          get_parameters_( target.compute_displacement( iter->first, target_pos ), rng, w, d );
-          kernel().connection_manager.connect(
-            iter->second, *tgt_it, target_thread, synapse_model_, dummy_param_dicts_[ target_thread ], d, w );
->>>>>>> 02a44ba5
         }
 
       } // end for
@@ -360,65 +332,7 @@
   {
     if ( exceptions_raised_.at( thr ).get() )
     {
-<<<<<<< HEAD
       throw WrappedThreadException( *( exceptions_raised_.at( thr ) ) );
-=======
-
-      if ( target_filter_.select_model() && ( ( *tgt_it )->get_model_id() != target_filter_.model ) )
-      {
-        continue;
-      }
-
-      index target_id = ( *tgt_it )->get_gid();
-      thread target_thread = ( *tgt_it )->get_thread();
-      librandom::RngPtr rng = get_vp_rng( target_thread );
-      Position< D > target_pos = target.get_position( ( *tgt_it )->get_subnet_index() );
-
-      // If there is a kernel, we create connections conditionally,
-      // otherwise all sources within the mask are created. Test moved
-      // outside the loop for efficiency.
-      if ( kernel_.valid() )
-      {
-
-        for ( typename std::vector< std::pair< Position< D >, index > >::iterator iter = positions->begin();
-              iter != positions->end();
-              ++iter )
-        {
-
-          if ( ( not allow_autapses_ ) and ( iter->second == target_id ) )
-          {
-            continue;
-          }
-
-          if ( rng->drand() < kernel_->value( target.compute_displacement( iter->first, target_pos ), rng ) )
-          {
-            double w, d;
-            get_parameters_( target.compute_displacement( iter->first, target_pos ), rng, w, d );
-            kernel().connection_manager.connect(
-              iter->second, *tgt_it, target_thread, synapse_model_, dummy_param_dicts_[ target_thread ], d, w );
-          }
-        }
-      }
-      else
-      {
-
-        for ( typename std::vector< std::pair< Position< D >, index > >::iterator iter = positions->begin();
-              iter != positions->end();
-              ++iter )
-        {
-
-          if ( ( not allow_autapses_ ) and ( iter->second == target_id ) )
-          {
-            continue;
-          }
-
-          double w, d;
-          get_parameters_( target.compute_displacement( iter->first, target_pos ), rng, w, d );
-          kernel().connection_manager.connect(
-            iter->second, *tgt_it, target_thread, synapse_model_, dummy_param_dicts_[ target_thread ], d, w );
-        }
-      }
->>>>>>> 02a44ba5
     }
   }
 }
@@ -539,17 +453,12 @@
             --i;
             continue;
           }
-<<<<<<< HEAD
           positions[ random_id ].first.get_vector( source_pos_vector );
           const double w = weight_->value( rng, source_pos_vector, target_pos_vector, source );
           const double d = delay_->value( rng, source_pos_vector, target_pos_vector, source );
-          kernel().connection_manager.connect( source_id, tgt, target_thread, synapse_model_, dummy_param_, d, w );
-=======
-          double w, d;
-          get_parameters_( source.compute_displacement( target_pos, positions[ random_id ].first ), rng, w, d );
           kernel().connection_manager.connect(
-            source_id, *tgt_it, target_thread, synapse_model_, dummy_param_dicts_[ target_thread ], d, w );
->>>>>>> 02a44ba5
+            source_id, tgt, target_thread, synapse_model_, dummy_param_dicts_[ target_thread ], d, w );
+
           is_selected[ random_id ] = true;
         }
       }
@@ -581,16 +490,11 @@
           }
           positions[ random_id ].first.get_vector( source_pos_vector );
           index source_id = positions[ random_id ].second;
-<<<<<<< HEAD
           const double w = weight_->value( rng, source_pos_vector, target_pos_vector, source );
           const double d = delay_->value( rng, source_pos_vector, target_pos_vector, source );
-          kernel().connection_manager.connect( source_id, tgt, target_thread, synapse_model_, dummy_param_, d, w );
-=======
-          double w, d;
-          get_parameters_( source.compute_displacement( target_pos, positions[ random_id ].first ), rng, w, d );
           kernel().connection_manager.connect(
-            source_id, *tgt_it, target_thread, synapse_model_, dummy_param_dicts_[ target_thread ], d, w );
->>>>>>> 02a44ba5
+            source_id, tgt, target_thread, synapse_model_, dummy_param_dicts_[ target_thread ], d, w );
+
           is_selected[ random_id ] = true;
         }
       }
@@ -666,18 +570,12 @@
             continue;
           }
 
-<<<<<<< HEAD
           ( *positions )[ random_id ].first.get_vector( source_pos_vector );
           const double w = weight_->value( rng, source_pos_vector, target_pos_vector, source );
           const double d = delay_->value( rng, source_pos_vector, target_pos_vector, source );
-          kernel().connection_manager.connect( source_id, tgt, target_thread, synapse_model_, dummy_param_, d, w );
-=======
-          Position< D > source_pos = ( *positions )[ random_id ].first;
-          double w, d;
-          get_parameters_( source.compute_displacement( target_pos, source_pos ), rng, w, d );
           kernel().connection_manager.connect(
-            source_id, *tgt_it, target_thread, synapse_model_, dummy_param_dicts_[ target_thread ], d, w );
->>>>>>> 02a44ba5
+            source_id, tgt, target_thread, synapse_model_, dummy_param_dicts_[ target_thread ], d, w );
+
           is_selected[ random_id ] = true;
         }
       }
@@ -707,18 +605,12 @@
             continue;
           }
 
-<<<<<<< HEAD
           ( *positions )[ random_id ].first.get_vector( source_pos_vector );
           const double w = weight_->value( rng, source_pos_vector, target_pos_vector, source );
           const double d = delay_->value( rng, source_pos_vector, target_pos_vector, source );
-          kernel().connection_manager.connect( source_id, tgt, target_thread, synapse_model_, dummy_param_, d, w );
-=======
-          Position< D > source_pos = ( *positions )[ random_id ].first;
-          double w, d;
-          get_parameters_( source.compute_displacement( target_pos, source_pos ), rng, w, d );
           kernel().connection_manager.connect(
-            source_id, *tgt_it, target_thread, synapse_model_, dummy_param_dicts_[ target_thread ], d, w );
->>>>>>> 02a44ba5
+            source_id, tgt, target_thread, synapse_model_, dummy_param_dicts_[ target_thread ], d, w );
+
           is_selected[ random_id ] = true;
         }
       }
@@ -854,20 +746,10 @@
         continue;
       }
 
-<<<<<<< HEAD
       Node* target_ptr = kernel().node_manager.get_node_or_proxy( target_id );
+      thread target_thread = target_ptr->get_thread();
       kernel().connection_manager.connect(
-        source_id, target_ptr, target_ptr->get_thread(), synapse_model_, dummy_param_, d, w );
-=======
-      Node* target_ptr = kernel().node_manager.get_node( target_id );
-      kernel().connection_manager.connect( source_id,
-        target_ptr,
-        target_ptr->get_thread(),
-        synapse_model_,
-        dummy_param_dicts_[ target_ptr->get_thread() ],
-        d,
-        w );
->>>>>>> 02a44ba5
+        source_id, target_ptr, target_thread, synapse_model_, dummy_param_dicts_[ target_thread ], d, w );
     }
   }
 }
