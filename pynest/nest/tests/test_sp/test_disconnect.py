# -*- coding: utf-8 -*-
#
# test_disconnect.py
#
# This file is part of NEST.
#
# Copyright (C) 2004 The NEST Initiative
#
# NEST is free software: you can redistribute it and/or modify
# it under the terms of the GNU General Public License as published by
# the Free Software Foundation, either version 2 of the License, or
# (at your option) any later version.
#
# NEST is distributed in the hope that it will be useful,
# but WITHOUT ANY WARRANTY; without even the implied warranty of
# MERCHANTABILITY or FITNESS FOR A PARTICULAR PURPOSE.  See the
# GNU General Public License for more details.
#
# You should have received a copy of the GNU General Public License
# along with NEST.  If not, see <http://www.gnu.org/licenses/>.

__author__ = 'naveau'

import nest
import unittest

try:
    from mpi4py import MPI
except ImportError:
    # Test without MPI
    mpi_test = 0
else:
    # Test with MPI
    mpi_test = 1


class TestDisconnectSingle(unittest.TestCase):

    def setUp(self):
        nest.ResetKernel()
        nest.set_verbosity('M_ERROR')
        self.num_procs = 1
        if mpi_test:
            self.comm = MPI.COMM_WORLD
            self.rank = self.comm.Get_rank()
            assert(nest.Rank() == self.rank)
            self.num_procs = 2
        self.exclude_synapse_model = [
            'stdp_dopamine_synapse',
            'stdp_dopamine_synapse_lbl',
            'stdp_dopamine_synapse_hpc',
            'stdp_dopamine_synapse_hpc_lbl',
            'gap_junction',
            'gap_junction_lbl',
        ]

    def test_synapse_deletion_one_to_one_no_sp(self):
        for syn_model in nest.Models('synapses'):
            if syn_model not in self.exclude_synapse_model:
                nest.ResetKernel()
<<<<<<< HEAD
                nest.CopyModel('static_synapse', 'my_static_synapse')
                neurons = nest.Create('iaf_psc_alpha', 2)
=======
                nest.SetKernelStatus(
                    {
                        'resolution': 0.1,
                        'total_num_virtual_procs': self.num_procs
                    }
                )
                neurons = nest.Create('iaf_neuron', 4)
>>>>>>> e813ef37
                syn_dict = {'model': syn_model}

                nest.Connect([neurons[0]], [neurons[2]],
                             "one_to_one", syn_dict)
                nest.Connect([neurons[1]], [neurons[3]],
                             "one_to_one", syn_dict)
                # Delete existent connection
                conns = nest.GetConnections(
                    [neurons[0]], [neurons[2]], syn_model)
                if mpi_test:
                    connstotal = None
                    conns = self.comm.allgather(conns, connstotal)
                    conns = filter(None, conns)
                assert len(conns) == 1
                nest.DisconnectOneToOne(neurons[0], neurons[2], syn_dict)
                conns = nest.GetConnections(
                    [neurons[0]], [neurons[2]], syn_model)
                if mpi_test:
                    connstotal = None
                    conns = self.comm.allgather(conns, connstotal)
                    conns = filter(None, conns)
                assert len(conns) == 0

                # Assert that one can not delete a non existent connection
                conns1 = nest.GetConnections(
                    [neurons[0]], [neurons[1]], syn_model)
                if mpi_test:
                    connstotal1 = None
                    conns1 = self.comm.allgather(conns1, connstotal1)
                    conns1 = filter(None, conns1)
                assert len(conns1) == 0
                try:
                    nest.DisconnectOneToOne(neurons[0], neurons[1], syn_dict)
                    assertFail()
                except:
                    print ("Synapse deletion ok: " + syn_model)


def suite():
    test_suite = unittest.makeSuite(TestDisconnectSingle, 'test')
    return test_suite


if __name__ == '__main__':
    unittest.main()<|MERGE_RESOLUTION|>--- conflicted
+++ resolved
@@ -58,18 +58,13 @@
         for syn_model in nest.Models('synapses'):
             if syn_model not in self.exclude_synapse_model:
                 nest.ResetKernel()
-<<<<<<< HEAD
-                nest.CopyModel('static_synapse', 'my_static_synapse')
-                neurons = nest.Create('iaf_psc_alpha', 2)
-=======
                 nest.SetKernelStatus(
                     {
                         'resolution': 0.1,
                         'total_num_virtual_procs': self.num_procs
                     }
                 )
-                neurons = nest.Create('iaf_neuron', 4)
->>>>>>> e813ef37
+                neurons = nest.Create('iaf_psc_alpha', 4)
                 syn_dict = {'model': syn_model}
 
                 nest.Connect([neurons[0]], [neurons[2]],
