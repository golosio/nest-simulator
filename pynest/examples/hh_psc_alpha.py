--- conflicted
+++ resolved
@@ -56,11 +56,7 @@
 
 
 # Simulation loop
-<<<<<<< HEAD
-n_data = dcto // dcstep
-=======
 n_data = int(dcto / float(dcstep))
->>>>>>> 8487ac1d
 amplitudes = np.zeros(n_data)
 event_freqs = np.zeros(n_data)
 for i, amp in enumerate(range(dcfrom, dcto, dcstep)):
