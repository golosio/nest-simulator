--- conflicted
+++ resolved
@@ -19,64 +19,50 @@
 # You should have received a copy of the GNU General Public License
 # along with NEST.  If not, see <http://www.gnu.org/licenses/>.
 
-"""HPC Benchmark
-------------------
-
-This script produces a balanced random network of scale*11250 neurons in
-which the excitatory-excitatory neurons exhibit STDP with
-multiplicative depression and power-law potentiation. A mutual
-equilibrium is obtained between the activity dynamics (low rate in
-asynchronous irregular regime) and the synaptic weight distribution
-(unimodal). The number of incoming connections per neuron is fixed
-and independent of network size (indegree=11250).
-
-This is the standard network investigated in [1] [2] [3].
-
-A note on scaling
-~~~~~~~~~~~~~~~~~~
-
-This benchmark was originally developed for very large-scale simulations on
-supercomputers with more than 1 million neurons in the network and
-11.250 incoming synapses per neuron. For such large networks, synaptic input
-to a single neuron will be little correlated across inputs and network
-activity will remain stable over long periods of time.
-
-The original network size corresponds to a scale parameter of 100 or more.
-In order to make it possible to test this benchmark script on desktop
-computers, the scale parameter is set to 1 below, while the number of
-11.250 incoming synapses per neuron is retained. In this limit, correlations
-in input to neurons are large and will lead to increasing synaptic weights.
-Over time, network dynamics will therefore become unstable and all neurons
-in the network will fire in synchrony, leading to extremely slow simulation
-speeds.
-
-Therefore, the presimulation time is reduced to 50 ms below and the
-simulation time to 250 ms, while we usually use 100 ms presimulation and
-1000 ms simulation time.
-
-For meaningful use of this benchmark, you should use a scale > 10 and check
-that the firing rate reported at the end of the benchmark is below 10 spikes
-per second.
-
-References
-~~~~~~~~~~~
-
-.. [1] Morrison et al (2007). Spike-timing-dependent plasticity in balanced
-       random networks. Neural Comput 19(6):1437-67
-
-.. [2] Helias et al (2012). Supercomputers ready for use as discovery machines
-       for neuroscience. Front. Neuroinform. 6:26
-
-.. [3] Kunkel et al (2014). Spiking network simulation code for petascale
-       computers. Front. Neuroinform. 8:78
-
-See Also
-~~~~~~~~~~
-
-:Authors:
-
-KEYWORDS:
-"""
+
+'''
+   This script produces a balanced random network of scale*11250 neurons in
+   which the excitatory-excitatory neurons exhibit STDP with
+   multiplicative depression and power-law potentiation. A mutual
+   equilibrium is obtained between the activity dynamics (low rate in
+   asynchronous irregular regime) and the synaptic weight distribution
+   (unimodal). The number of incoming connections per neuron is fixed
+   and independent of network size (indegree=11250).
+
+   This is the standard network investigated in:
+   Morrison et al (2007). Spike-timing-dependent plasticity in balanced random
+     networks. Neural Comput 19(6):1437-67
+   Helias et al (2012). Supercomputers ready for use as discovery machines for
+     neuroscience. Front. Neuroinform. 6:26
+   Kunkel et al (2014). Spiking network simulation code for petascale
+     computers. Front. Neuroinform. 8:78
+
+   A note on scaling
+   -----------------
+
+   This benchmark was originally developed for very large-scale simulations on
+   supercomputers with more than 1 million neurons in the network and
+   11.250 incoming synapses per neuron. For such large networks, synaptic input
+   to a single neuron will be little correlated across inputs and network
+   activity will remain stable over long periods of time.
+
+   The original network size corresponds to a scale parameter of 100 or more.
+   In order to make it possible to test this benchmark script on desktop
+   computers, the scale parameter is set to 1 below, while the number of
+   11.250 incoming synapses per neuron is retained. In this limit, correlations
+   in input to neurons are large and will lead to increasing synaptic weights.
+   Over time, network dynamics will therefore become unstable and all neurons
+   in the network will fire in synchrony, leading to extremely slow simulation
+   speeds.
+
+   Therefore, the presimulation time is reduced to 50 ms below and the
+   simulation time to 250 ms, while we usually use 100 ms presimulation and
+   1000 ms simulation time.
+
+   For meaningful use of this benchmark, you should use a scale > 10 and check
+   that the firing rate reported at the end of the benchmark is below 10 spikes
+   per second.
+'''
 
 from __future__ import print_function  # for Python 2
 import numpy as np
@@ -91,10 +77,11 @@
 M_ERROR = 30
 
 
-###############################################################################
-# Parameter section
-#
-# Define all relevant parameters: changes should be made here'
+'''Parameter section
+
+ Define all relevant parameters: changes should be made here
+
+'''
 
 params = {
     'nvp': 1,               # total number of virtual processes
@@ -113,11 +100,13 @@
 
 
 def convert_synapse_weight(tau_m, tau_syn, C_m):
-    ###########################################################################
-    # Computes conversion factor for synapse weight from mV to pA
-    #
-    # This function is specific to the leaky integrate-and-fire neuron model
-    # with alpha-shaped postsynaptic currents.
+    '''
+    Computes conversion factor for synapse weight from mV to pA
+
+    This function is specific to the leaky integrate-and-fire neuron
+    model with alpha-shaped postsynaptic currents.
+
+    '''
 
     # compute time to maximum of V_m after spike input
     # to neuron at rest
@@ -130,15 +119,15 @@
         b - t_rise * np.exp(-t_rise / tau_syn))
     return 1. / v_max
 
-
-###############################################################################
 # For compatiblity with earlier benchmarks, we require a rise time of
 # t_rise = 1.700759 ms and we choose tau_syn to achieve this for given
 # tau_m. This requires numerical inversion of the expression for t_rise
 # in convert_synapse_weight(). We computed this value once and hard-code
 # it here.
 
+
 tau_syn = 0.32582722403722841
+
 
 # -----------------------------------------------------------------------------
 
@@ -191,16 +180,18 @@
     'filestem': params['path_name']
 }
 
-###############################################################################
-# FUNCTION SECTION
+'''FUNCTION SECTION
+
+'''
 
 
 def build_network(logger):
-    ###########################################################################
-    # Builds the network including setting of simulation and neuron
-    # parameters, creation of neurons and connections
-    #
-    # Requires an instance of Logger as argument
+    '''Builds the network including setting of simulation and neuron
+    parameters, creation of neurons and connections
+
+    Requires an instance of Logger as argument
+
+    '''
 
     tic = time.time()  # start timer on construction
 
@@ -358,8 +349,7 @@
 
 
 def run_simulation():
-    ###########################################################################
-    # Performs a simulation, including network construction
+    '''Performs a simulation, including network construction'''
 
     # open log file
     with Logger(params['log_file']) as logger:
@@ -398,12 +388,13 @@
 
 
 def compute_rate(sdet):
-    ###########################################################################
-    # Compute local approximation of average firing rate
-    #
-    # This approximation is based on the number of local nodes, number
-    # of local spikes and total time. Since this also considers devices,
-    # the actual firing rate is usually underestimated.
+    '''Compute local approximation of average firing rate
+
+    This approximation is based on the number of local nodes, number
+    of local spikes and total time. Since this also considers devices,
+    the actual firing rate is usually underestimated.
+
+    '''
 
     n_local_spikes = nest.GetStatus(sdet, 'n_events')[0]
     n_local_neurons = brunel_params['Nrec']
@@ -414,42 +405,29 @@
 
 
 def memory_thisjob():
-<<<<<<< HEAD
-    ###########################################################################
-    #  Wrapper to obtain current memory usage
-    nest.sr('memory_thisjob')
-    return nest.spp()
-=======
     '''Wrapper to obtain current memory usage'''
     nest.ll_api.sr('memory_thisjob')
     return nest.ll_api.spp()
->>>>>>> cb4f88c3
 
 #  ----------------------------------------------------------------------------
 
 
 def lambertwm1(x):
-<<<<<<< HEAD
-    ###########################################################################
-    # Wrapper for LambertWm1 function'''
-    nest.sr('{} LambertWm1'.format(x))
-    return nest.spp()
-=======
     '''Wrapper for LambertWm1 function'''
     nest.ll_api.sr('{} LambertWm1'.format(x))
     return nest.ll_api.spp()
->>>>>>> cb4f88c3
 
 #  ----------------------------------------------------------------------------
 
 
 def get_local_nodes(nodes):
-    ###########################################################################
-    # Generator for efficient looping over local nodes
-    #
-    # Assumes nodes is a continous list of gids [1, 2, 3, ...], e.g., as
-    # returned by Create. Only works for nodes with proxies, i.e., regular
-    # neurons.
+    '''Generator for efficient looping over local nodes
+
+    Assumes nodes is a continous list of gids [1, 2, 3, ...], e.g., as
+    returned by Create. Only works for nodes with proxies, i.e.,
+    regular neurons.
+
+    '''
 
     nvp = nest.GetKernelStatus('total_num_virtual_procs')  # step size
 
@@ -465,9 +443,10 @@
 
 
 class Logger(object):
-    ###########################################################################
-    # Logger context manager used to properly log memory and timing
-    # information from network simulations.
+    '''Logger context manager used to properly log memory and timing
+    information from network simulations.
+
+    '''
 
     def __init__(self, file_name):
         # copy output to cout for ranks 0..max_rank_cout-1
