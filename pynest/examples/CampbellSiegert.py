--- conflicted
+++ resolved
@@ -163,9 +163,8 @@
 # and compare the theoretical result to the empirical value.
 
 nest.ResetKernel()
-<<<<<<< HEAD
-
-nest.hl_api.set_verbosity('M_WARNING')
+
+nest.set_verbosity('M_WARNING')
 neurondict = {'V_th': V_th,
               'tau_m': tau_m,
               'tau_syn_ex': tau_syn_ex,
@@ -175,12 +174,6 @@
               't_ref': t_ref,
               'V_m': E_L,
               'V_reset': E_L}
-=======
-nest.set_verbosity('M_WARNING')
-neurondict = {'V_th': V_th, 'tau_m': tau_m, 'tau_syn_ex': tau_syn_ex,
-              'tau_syn_in': tau_syn_in, 'C_m': C_m, 'E_L': E_L, 't_ref': t_ref,
-              'V_m': E_L, 'V_reset': E_L}
->>>>>>> 7a3d39bd
 
 ###############################################################################
 # Neurons and devices are instantiated. We set a high threshold as we want
