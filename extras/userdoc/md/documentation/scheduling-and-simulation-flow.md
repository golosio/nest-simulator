# Scheduling and simulation flow

## Introduction

To drive the simulation, neurons and devices (*nodes*) are updated in a
time-driven fashion by calling a member function on each of them in a regular
interval. The spacing of the grid is called the *simulation resolution* (default
0.1ms) and can be set using `SetKernelStatus`:

    SetKernelStatus("resolution", 0.1)

Even though a neuron model can use smaller time steps internally, the membrane
potential will only be visible to a `multimeter` on the outside at time points
that are multiples of the simulation resolution.

In contrast to the update of nodes, an event-driven approach is used for the
synapses, meaning that they are only updated when an event is transmitted
through them ([Morrison et al. 2005](http://dx.doi.org/10.1162/0899766054026648)).
To speed up the simulation and allow the efficient use of computer clusters,
NEST uses a [hybrid parallelization strategy](parallel-computing.md).
The following figure shows the basic loop that is run upon a call to `Simulate`:

![Simulation Loop](../../img/simulation_loop-241x300.png)

The simulation loop. Light gray boxes denote thread parallel parts, dark gray
boxes denote MPI parallel parts. U(S<sub>t</sub>) is the update operator that
propagates the internal state of a neuron or device.

## Simulation resolution and update interval

Each connection in NEST has it's own specific *delay* that defines the time it
takes until an event reaches the target node. We define the minimum delay
*d<sub>min</sub>* as the smallest transmission delay and *d<sub>max</sub>* as
the largest delay in the network. From this definition follows that no node can
influence another node during at least a time of *d<sub>min</sub>*, i.e. the
elements are effectively decoupled for this interval.

![Definitions of the minimimum delay and the simulation resolution.](../../img/time_definitions-300x61.png)

Definitions of minimum delay (d<sub>min</sub>) and simulation resolution (h).

Two major optimizations in NEST are built on this decoupling:

1.  Every neuron is updated in steps of the simulation resolution, but always
    for *d<sub>min</sub>* time in one go, as to keep neurons in cache as long as
    possible.

2.  MPI processes only communicate in intervals of *d<sub>min</sub>* as to
    minimize communication costs.

These optimizations mean that the sizes of spike buffers in nodes and the
buffers for inter-process communication depend on
*d<sub>min</sub>+d<sub>max</sub>* as histories that long back have to be kept.
NEST will figure out the correct value of *d<sub>min</sub>* and
*d<sub>max</sub>* based on the actual delays used during connection setup.
Their actual values can be retrieved using `GetKernelStatus`:

    GetKernelStatus("min_delay")   # (A corresponding entry exists for max_delay)

### Setting *d<sub>min</sub>* and *d<sub>max</sub>* manually

In linear simulation scripts that build a network, simulate it, carry out some
post-processing and exit, the user does not have to worry about the delay
extrema *d<sub>min</sub>* and *d<sub>max</sub>* as they are set automatically to
the correct values. However, NEST also allows subsequent calls to` Simulate`,
which only work correctly if the content of the spike buffers is preserved over
the simulations.

As mentioned above, the size of that buffer depends on *d<sub>min</sub>+d<sub>max</sub>*
and the easiest way to assert its integrity is to not change its size after
initialization. Thus, we freeze the delay extrema after the first call to
`Simulate`. To still allow adding new connections inbetween calls to `Simulate`,
the required boundaries of delays can be set manually using `SetKernelStatus `
(Please note that the delay extrema are set as properties of the synapse model):

    SetDefaults("static_synapse", {"min_delay": 0.5, "max_delay": 2.5})

These settings should be used with care, though: setting the delay extrema too
wide without need leads to decreased performance due to more update calls and
communication cycles (small *d<sub>min</sub>*), or increased memory consumption
of NEST (large *d<sub>max</sub>*).

## Spike generation and precision

<<<<<<< HEAD
A neuron fires a spike when the membrane potential is above threshold at the end
of an update interval (i.e., a multiple of the simulation resolution). For most
models, the membrane potential is then reset to some fixed value and clamped to
hat value during the refractory time. This means that the last membrane
potential value at the last time step before the spike can vary, while the
potential right after the step will usually be the reset potential (some models
may deviate from this). This also means that the membrane potential recording
will never show values above the threshold. The time of the spike is always the
time at *the end of the interval* during which the threshold was crossed.

NEST also has a some models that determine the precise time of the threshold
crossing during the interval. Please see the documentation on [precise spike time neurons](simulations-with-precise-spike-times.md)
for details about neuron update in continuous time and the [documentation on connection management](connection-management.md)
=======
A neuron fires a spike when the membrane potential is above threshold at the end of an
update interval (i.e., a multiple of the simulation resolution). For most models, the
membrane potential is then reset to some fixed value and clamped to that value during
the refractory time. This means that the last membrane potential value at the last time
step before the spike can vary, while the potential right after the step will usually
be the reset potential (some models may deviate from this). This also means that the
membrane potential recording will never show values above the threshold. The time of
the spike is always the time at *the end of the interval* during which the threshold was
crossed.

NEST also has a some models that determine the precise time of the threshold crossing
during the interval. Please see the documentation on [precise spike time neurons](simulations-with-precise-spike-times/)
for details about neuron update in continuous time and the [documentation on connection management](connection_management/)
>>>>>>> 05e95ee0
for how to set the delay when creating synapses.<|MERGE_RESOLUTION|>--- conflicted
+++ resolved
@@ -82,21 +82,6 @@
 
 ## Spike generation and precision
 
-<<<<<<< HEAD
-A neuron fires a spike when the membrane potential is above threshold at the end
-of an update interval (i.e., a multiple of the simulation resolution). For most
-models, the membrane potential is then reset to some fixed value and clamped to
-hat value during the refractory time. This means that the last membrane
-potential value at the last time step before the spike can vary, while the
-potential right after the step will usually be the reset potential (some models
-may deviate from this). This also means that the membrane potential recording
-will never show values above the threshold. The time of the spike is always the
-time at *the end of the interval* during which the threshold was crossed.
-
-NEST also has a some models that determine the precise time of the threshold
-crossing during the interval. Please see the documentation on [precise spike time neurons](simulations-with-precise-spike-times.md)
-for details about neuron update in continuous time and the [documentation on connection management](connection-management.md)
-=======
 A neuron fires a spike when the membrane potential is above threshold at the end of an
 update interval (i.e., a multiple of the simulation resolution). For most models, the
 membrane potential is then reset to some fixed value and clamped to that value during
@@ -107,8 +92,7 @@
 the spike is always the time at *the end of the interval* during which the threshold was
 crossed.
 
-NEST also has a some models that determine the precise time of the threshold crossing
-during the interval. Please see the documentation on [precise spike time neurons](simulations-with-precise-spike-times/)
-for details about neuron update in continuous time and the [documentation on connection management](connection_management/)
->>>>>>> 05e95ee0
+NEST also has a some models that determine the precise time of the threshold
+crossing during the interval. Please see the documentation on [precise spike time neurons](simulations-with-precise-spike-times.md)
+for details about neuron update in continuous time and the [documentation on connection management](connection-management.md)
 for how to set the delay when creating synapses.