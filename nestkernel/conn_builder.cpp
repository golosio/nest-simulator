/*
 *  conn_builder.cpp
 *
 *  This file is part of NEST.
 *
 *  Copyright (C) 2004 The NEST Initiative
 *
 *  NEST is free software: you can redistribute it and/or modify
 *  it under the terms of the GNU General Public License as published by
 *  the Free Software Foundation, either version 2 of the License, or
 *  (at your option) any later version.
 *
 *  NEST is distributed in the hope that it will be useful,
 *  but WITHOUT ANY WARRANTY; without even the implied warranty of
 *  MERCHANTABILITY or FITNESS FOR A PARTICULAR PURPOSE.  See the
 *  GNU General Public License for more details.
 *
 *  You should have received a copy of the GNU General Public License
 *  along with NEST.  If not, see <http://www.gnu.org/licenses/>.
 *
 */

#include "conn_builder.h"

// C++ includes:
#include <set>

// Includes from libnestutil:
#include "logging.h"

// Includes from librandom:
#include "binomial_randomdev.h"
#include "gsl_binomial_randomdev.h"
#include "gslrandomgen.h"
#include "normal_randomdev.h"

// Includes from nestkernel:
#include "conn_builder_impl.h"
#include "conn_parameter.h"
#include "exceptions.h"
#include "kernel_manager.h"
#include "nest_names.h"
#include "node.h"
#include "vp_manager_impl.h"

// Includes from sli:
#include "dict.h"
#include "fdstream.h"
#include "name.h"

nest::ConnBuilder::ConnBuilder( const GIDCollection& sources,
  const GIDCollection& targets,
  const DictionaryDatum& conn_spec,
  const DictionaryDatum& syn_spec )
  : sources_( &sources )
  , targets_( &targets )
  , autapses_( true )
  , multapses_( true )
  , make_symmetric_( false )
  , exceptions_raised_( kernel().vp_manager.get_num_threads() )
  , synapse_model_( kernel().model_manager.get_synapsedict()->lookup(
      "static_synapse" ) )
  , weight_( 0 )
  , delay_( 0 )
  , param_dicts_()
  , parameters_requiring_skipping_()
{
  // read out rule-related parameters -------------------------
  //  - /rule has been taken care of above
  //  - rule-specific params are handled by subclass c'tor
  updateValue< bool >( conn_spec, names::autapses, autapses_ );
  updateValue< bool >( conn_spec, names::multapses, multapses_ );
  updateValue< bool >( conn_spec, names::make_symmetric, make_symmetric_ );

  // read out synapse-related parameters ----------------------
  if ( not syn_spec->known( names::model ) )
  {
    throw BadProperty( "Synapse spec must contain synapse model." );
  }
  const std::string syn_name = ( *syn_spec )[ names::model ];
  if ( not kernel().model_manager.get_synapsedict()->known( syn_name ) )
  {
    throw UnknownSynapseType( syn_name );
  }

  // if another synapse than static_synapse is defined we need to make
  // sure that Connect can process all parameter specified
  if ( syn_name != "static_synapse" )
  {
    check_synapse_params_( syn_name, syn_spec );
  }

  synapse_model_ = kernel().model_manager.get_synapsedict()->lookup( syn_name );

  DictionaryDatum syn_defaults =
    kernel().model_manager.get_connector_defaults( synapse_model_ );

  // All synapse models have the possibility to set the delay (see
  // SynIdDelay), but some have homogeneous weights, hence it should
  // be possible to set the delay without the weight.
  default_weight_ = !syn_spec->known( names::weight );

  default_delay_ = !syn_spec->known( names::delay );

  // If neither weight nor delay are given in the dict, we handle this
  // separately. Important for hom_w synapses, on which weight cannot
  // be set. However, we use default weight and delay for _all_ types
  // of synapses.
  default_weight_and_delay_ = ( default_weight_ && default_delay_ );

#ifdef HAVE_MUSIC
  // We allow music_channel as alias for receptor_type during
  // connection setup
  ( *syn_defaults )[ names::music_channel ] = 0;
#endif

  if ( !default_weight_and_delay_ )
  {
    weight_ = syn_spec->known( names::weight )
      ? ConnParameter::create( ( *syn_spec )[ names::weight ],
          kernel().vp_manager.get_num_threads() )
      : ConnParameter::create( ( *syn_defaults )[ names::weight ],
          kernel().vp_manager.get_num_threads() );
    register_parameters_requiring_skipping_( *weight_ );
    delay_ = syn_spec->known( names::delay )
      ? ConnParameter::create(
          ( *syn_spec )[ names::delay ], kernel().vp_manager.get_num_threads() )
      : ConnParameter::create( ( *syn_defaults )[ names::delay ],
          kernel().vp_manager.get_num_threads() );
  }
  else if ( default_weight_ )
  {
    delay_ = syn_spec->known( names::delay )
      ? ConnParameter::create(
          ( *syn_spec )[ names::delay ], kernel().vp_manager.get_num_threads() )
      : ConnParameter::create( ( *syn_defaults )[ names::delay ],
          kernel().vp_manager.get_num_threads() );
  }
  register_parameters_requiring_skipping_( *delay_ );

  // Structural plasticity parameters
  // Check if both pre and post synaptic element are provided
  if ( syn_spec->known( names::pre_synaptic_element )
    && syn_spec->known( names::post_synaptic_element ) )
  {
    pre_synaptic_element_name_ =
      getValue< std::string >( syn_spec, names::pre_synaptic_element );
    post_synaptic_element_name_ =
      getValue< std::string >( syn_spec, names::post_synaptic_element );

    use_pre_synaptic_element_ = true;
    use_post_synaptic_element_ = true;
  }
  else
  {
    if ( syn_spec->known( names::pre_synaptic_element )
      || syn_spec->known( names::post_synaptic_element ) )
    {
      throw BadProperty(
        "In order to use structural plasticity, both a pre and post synaptic "
        "element must be specified" );
    }

    use_pre_synaptic_element_ = false;
    use_post_synaptic_element_ = false;
  }

  // synapse-specific parameters
  // TODO: Can we create this set once and for all?
  //       Should not be done as static initialization, since
  //       that might conflict with static initialization of
  //       Name system.
  std::set< Name > skip_set;
  skip_set.insert( names::weight );
  skip_set.insert( names::delay );
  skip_set.insert( Name( "min_delay" ) );
  skip_set.insert( Name( "max_delay" ) );
  skip_set.insert( Name( "num_connections" ) );
  skip_set.insert( Name( "num_connectors" ) );
  skip_set.insert( Name( "property_object" ) );
  skip_set.insert( Name( "synapsemodel" ) );

  for ( Dictionary::const_iterator default_it = syn_defaults->begin();
        default_it != syn_defaults->end();
        ++default_it )
  {
    const Name param_name = default_it->first;
    if ( skip_set.find( param_name ) != skip_set.end() )
    {
      continue; // weight, delay or not-settable parameter
    }

    if ( syn_spec->known( param_name ) )
    {
      synapse_params_[ param_name ] = ConnParameter::create(
        ( *syn_spec )[ param_name ], kernel().vp_manager.get_num_threads() );
      register_parameters_requiring_skipping_( *synapse_params_[ param_name ] );
    }
  }

  // Now create dictionary with dummy values that we will use
  // to pass settings to the synapses created. We create it here
  // once to avoid re-creating the object over and over again.
  if ( synapse_params_.size() > 0 )
  {
    for ( index t = 0; t < kernel().vp_manager.get_num_threads(); ++t )
    {
      param_dicts_.push_back( new Dictionary() );

      for ( ConnParameterMap::const_iterator it = synapse_params_.begin();
            it != synapse_params_.end();
            ++it )
      {
        if ( it->first == names::receptor_type
          || it->first == names::music_channel
          || it->first == names::synapse_label )
          ( *param_dicts_[ t ] )[ it->first ] = Token( new IntegerDatum( 0 ) );
        else
          ( *param_dicts_[ t ] )[ it->first ] = Token( new DoubleDatum( 0.0 ) );
      }
    }
  }

  // If make_symmetric_ is requested call reset on all parameters in order
  // to check if all parameters support symmetric connections
  if ( make_symmetric_ )
  {
    if ( weight_ )
    {
      weight_->reset();
    }
    if ( delay_ )
    {
      delay_->reset();
    }
    for ( ConnParameterMap::const_iterator it = synapse_params_.begin();
          it != synapse_params_.end();
          ++it )
    {
      it->second->reset();
    }
  }
}


nest::ConnBuilder::~ConnBuilder()
{
  delete weight_;
  delete delay_;
  for ( std::map< Name, ConnParameter* >::iterator it = synapse_params_.begin();
        it != synapse_params_.end();
        ++it )
    delete it->second;
}

void
nest::ConnBuilder::check_synapse_params_( std::string syn_name,
  const DictionaryDatum& syn_spec )
{
  // throw error if weight is specified with static_synapse_hom_w
  if ( syn_name == "static_synapse_hom_w" )
  {
    if ( syn_spec->known( names::weight ) )
      throw BadProperty(
        "Weight cannot be specified since it needs to be equal "
        "for all connections when static_synapse_hom_w is used." );
    return;
  }


  // throw error if n or a are set in quantal_stp_synapse, Connect cannot handle
  // them since they are integer
  if ( syn_name == "quantal_stp_synapse" )
  {
    if ( syn_spec->known( names::n ) )
      throw NotImplemented(
        "Connect doesn't support the setting of parameter "
        "n in quantal_stp_synapse. Use SetDefaults() or CopyModel()." );
    if ( syn_spec->known( names::a ) )
      throw NotImplemented(
        "Connect doesn't support the setting of parameter "
        "a in quantal_stp_synapse. Use SetDefaults() or CopyModel()." );
    return;
  }

  // print warning if delay is specified outside cont_delay_synapse
  if ( syn_name == "cont_delay_synapse" )
  {
    if ( syn_spec->known( names::delay ) )
      LOG( M_WARNING,
        "Connect",
        "The delay will be rounded to the next multiple of the time step. "
        "To use a more precise time delay it needs to be defined within "
        "the synapse, e.g. with CopyModel()." );
    return;
  }

  // throw error if no volume transmitter is defined or parameters are specified
  // that need to be introduced via CopyModel or SetDefaults
  if ( syn_name == "stdp_dopamine_synapse" )
  {
    if ( syn_spec->known( "vt" ) )
      throw NotImplemented(
        "Connect doesn't support the direct specification of the "
        "volume transmitter of stdp_dopamine_synapse in syn_spec."
        "Use SetDefaults() or CopyModel()." );
    // setting of parameter c and n not thread save
    if ( kernel().vp_manager.get_num_threads() > 1 )
    {
      if ( syn_spec->known( names::c ) )
        throw NotImplemented(
          "For multi-threading Connect doesn't support the setting "
          "of parameter c in stdp_dopamine_synapse. "
          "Use SetDefaults() or CopyModel()." );
      if ( syn_spec->known( names::n ) )
        throw NotImplemented(
          "For multi-threading Connect doesn't support the setting "
          "of parameter n in stdp_dopamine_synapse. "
          "Use SetDefaults() or CopyModel()." );
    }
    std::string param_arr[] = {
      "A_minus", "A_plus", "Wmax", "Wmin", "b", "tau_c", "tau_n", "tau_plus"
    };
    std::vector< std::string > param_vec( param_arr, param_arr + 8 );
    for ( std::vector< std::string >::iterator it = param_vec.begin();
          it != param_vec.end();
          it++ )
    {
      if ( syn_spec->known( *it ) )
        throw NotImplemented(
          "Connect doesn't support the setting of parameter " + *it
          + " in stdp_dopamine_synapse. Use SetDefaults() or CopyModel()." );
    }
    return;
  }
}
/**
 * Updates the number of connected synaptic elements in the
 * target and the source.
 * Returns 0 if the target is either on another
 * MPI machine or another thread. Returns 1 otherwise.
 *
 * @param sgid id of the source
 * @param tgid id of the target
 * @param tid thread id
 * @param update amount of connected synaptic elements to update
 * @return
 */
bool
nest::ConnBuilder::change_connected_synaptic_elements( index sgid,
  index tgid,
  const int tid,
  int update )
{

  int local = true;
  // check whether the source is on this mpi machine
  if ( kernel().node_manager.is_local_gid( sgid ) )
  {
    Node* const source = kernel().node_manager.get_node( sgid, tid );
    const thread source_thread = source->get_thread();

    // check whether the source is on our thread
    if ( tid == source_thread )
    {
      // update the number of connected synaptic elements
      source->connect_synaptic_element( pre_synaptic_element_name_, update );
    }
  }

  // check whether the target is on this mpi machine
  if ( not kernel().node_manager.is_local_gid( tgid ) )
  {
    local = false;
  }
  else
  {
    Node* const target = kernel().node_manager.get_node( tgid, tid );
    const thread target_thread = target->get_thread();
    // check whether the target is on our thread
    if ( tid != target_thread )
    {
      local = false;
    }
    else
    {
      // update the number of connected synaptic elements
      target->connect_synaptic_element( post_synaptic_element_name_, update );
    }
  }
  return local;
}

/**
 * Now we can connect with or without structural plasticity
 */
void
nest::ConnBuilder::connect()
{
<<<<<<< HEAD
  // We test here, and not in the ConnBuilder constructor, so the derived
  // classes are fully constructed when the test is executed
  if ( symmetric_ and not supports_symmetric() )
=======
  if ( kernel().model_manager.connector_requires_symmetric( synapse_model_ )
    and not( is_symmetric() or make_symmetric_ ) )
  {
    throw BadProperty(
      "Connections with this synapse model can only be created as "
      "one-to-one connections with \"make_symmetric\" set to true "
      "or as all-to-all connections with equal source and target "
      "populations and default or scalar parameters." );
  }

  if ( make_symmetric_ && not supports_symmetric() )
>>>>>>> f2e9b512
  {
    throw NotImplemented(
      "This connection rule does not support symmetric connections." );
  }

  if ( use_structural_plasticity_() )
  {
    if ( make_symmetric_ )
      throw NotImplemented(
        "Symmetric connections are not supported in combination with "
        "structural plasticity." );
    sp_connect_();
  }
  else
  {
    connect_();
    if ( make_symmetric_ )
    {
      // call reset on all parameters
      if ( weight_ )
        weight_->reset();
      if ( delay_ )
        delay_->reset();
      for ( ConnParameterMap::const_iterator it = synapse_params_.begin();
            it != synapse_params_.end();
            ++it )
      {
        it->second->reset();
      }

      std::swap( sources_, targets_ );
      connect_();
      std::swap( sources_, targets_ ); // re-establish original state
    }
  }

  // check if any exceptions have been raised
  for ( size_t thr = 0; thr < kernel().vp_manager.get_num_threads(); ++thr )
    if ( exceptions_raised_.at( thr ).valid() )
      throw WrappedThreadException( *( exceptions_raised_.at( thr ) ) );
}

/**
 * Now we can delete synapses with or without structural plasticity
 */
void
nest::ConnBuilder::disconnect()
{
  if ( use_structural_plasticity_() )
  {
    sp_disconnect_();
  }
  else
  {
    disconnect_();
  }

  // check if any exceptions have been raised
  for ( index thr = 0; thr < kernel().vp_manager.get_num_threads(); ++thr )
    if ( exceptions_raised_.at( thr ).valid() )
      throw WrappedThreadException( *( exceptions_raised_.at( thr ) ) );
}

void
nest::ConnBuilder::single_connect_( index sgid,
  Node& target,
  thread target_thread,
  librandom::RngPtr& rng )
{
  if ( this->requires_proxies() and not target.has_proxies() )
  {
    throw IllegalConnection(
      "Cannot use this rule to connect to nodes"
      " without proxies (usually devices)." );
  }

  if ( param_dicts_.empty() ) // indicates we have no synapse params
  {
    if ( default_weight_and_delay_ )
    {
      kernel().connection_manager.connect(
        sgid, &target, target_thread, synapse_model_ );
    }
    else if ( default_weight_ )
    {
      kernel().connection_manager.connect( sgid,
        &target,
        target_thread,
        synapse_model_,
        delay_->value_double( target_thread, rng ) );
    }
    else if ( default_delay_ )
    {
      kernel().connection_manager.connect( sgid,
        &target,
        target_thread,
        synapse_model_,
        numerics::nan,
        weight_->value_double( target_thread, rng ) );
    }
    else
    {
      double delay = delay_->value_double( target_thread, rng );
      double weight = weight_->value_double( target_thread, rng );
      kernel().connection_manager.connect(
        sgid, &target, target_thread, synapse_model_, delay, weight );
    }
  }
  else
  {
    assert( kernel().vp_manager.get_num_threads() == param_dicts_.size() );

    for ( ConnParameterMap::const_iterator it = synapse_params_.begin();
          it != synapse_params_.end();
          ++it )
    {
      if ( it->first == names::receptor_type
        || it->first == names::music_channel
        || it->first == names::synapse_label )
      {
        try
        {
          // change value of dictionary entry without allocating new datum
          IntegerDatum* id = static_cast< IntegerDatum* >(
            ( ( *param_dicts_[ target_thread ] )[ it->first ] ).datum() );
          ( *id ) = it->second->value_int( target_thread, rng );
        }
        catch ( KernelException& e )
        {
          if ( it->first == names::receptor_type )
          {
            throw BadProperty( "Receptor type must be of type integer." );
          }
          else if ( it->first == names::music_channel )
          {
            throw BadProperty( "Music channel type must be of type integer." );
          }
          else if ( it->first == names::synapse_label )
          {
            throw BadProperty( "Synapse label must be of type integer." );
          }
        }
      }
      else
      {
        // change value of dictionary entry without allocating new datum
        DoubleDatum* dd = static_cast< DoubleDatum* >(
          ( ( *param_dicts_[ target_thread ] )[ it->first ] ).datum() );
        ( *dd ) = it->second->value_double( target_thread, rng );
      }
    }

    if ( default_weight_and_delay_ )
    {
      kernel().connection_manager.connect( sgid,
        &target,
        target_thread,
        synapse_model_,
        param_dicts_[ target_thread ] );
    }
    else if ( default_weight_ )
    {
      kernel().connection_manager.connect( sgid,
        &target,
        target_thread,
        synapse_model_,
        param_dicts_[ target_thread ],
        delay_->value_double( target_thread, rng ) );
    }
    else if ( default_delay_ )
    {
      kernel().connection_manager.connect( sgid,
        &target,
        target_thread,
        synapse_model_,
        param_dicts_[ target_thread ],
        numerics::nan,
        weight_->value_double( target_thread, rng ) );
    }
    else
    {
      double delay = delay_->value_double( target_thread, rng );
      double weight = weight_->value_double( target_thread, rng );
      kernel().connection_manager.connect( sgid,
        &target,
        target_thread,
        synapse_model_,
        param_dicts_[ target_thread ],
        delay,
        weight );
    }
  }
}

void
nest::ConnBuilder::set_pre_synaptic_element_name( const std::string& name )
{
  if ( name.empty() )
  {
    throw BadProperty( "pre_synaptic_element cannot be empty." );
  }

  pre_synaptic_element_name_ = Name( name );
  use_pre_synaptic_element_ = not name.empty();
}

void
nest::ConnBuilder::set_post_synaptic_element_name( const std::string& name )
{
  if ( name.empty() )
  {
    throw BadProperty( "post_synaptic_element cannot be empty." );
  }

  post_synaptic_element_name_ = Name( name );
  use_post_synaptic_element_ = not name.empty();
}

<<<<<<< HEAD
nest::OneToOneBuilder::OneToOneBuilder( const GIDCollection& sources,
  const GIDCollection& targets,
  const DictionaryDatum& conn_spec,
  const DictionaryDatum& syn_spec )
  : ConnBuilder( sources, targets, conn_spec, syn_spec )
=======
bool
nest::ConnBuilder::all_parameters_scalar_() const
{
  bool all_scalar = true;
  if ( weight_ )
  {
    all_scalar = all_scalar && weight_->is_scalar();
  }
  if ( delay_ )
  {
    all_scalar = all_scalar && delay_->is_scalar();
  }
  for ( ConnParameterMap::const_iterator it = synapse_params_.begin();
        it != synapse_params_.end();
        ++it )
  {
    all_scalar = all_scalar && it->second->is_scalar();
  }
  return all_scalar;
}

bool
nest::ConnBuilder::loop_over_targets_() const
{
  return targets_->size() < kernel().node_manager.local_nodes_size()
    or not targets_->is_range() or parameters_requiring_skipping_.size() > 0;
}

void
nest::OneToOneBuilder::connect_()
>>>>>>> f2e9b512
{
  // make sure that target and source population have the same size
  if ( sources_->size() != targets_->size() )
  {
    throw DimensionMismatch(
      "Source and Target population must be of the same size." );
  }
}

void
nest::OneToOneBuilder::connect_()
{

#pragma omp parallel
  {
    // get thread id
    const int tid = kernel().vp_manager.get_thread_id();

    try
    {
      // allocate pointer to thread specific random generator
      librandom::RngPtr rng = kernel().rng_manager.get_rng( tid );

      if ( loop_over_targets_() )
      {
        for ( GIDCollection::const_iterator tgid = targets_->begin(),
                                            sgid = sources_->begin();
              tgid != targets_->end();
              ++tgid, ++sgid )
        {
          assert( sgid != sources_->end() );

<<<<<<< HEAD
        if ( *sgid == *tgid and not autapses_ )
        {
          continue;
        }
=======
          if ( *sgid == *tgid and not autapses_ )
            continue;
>>>>>>> f2e9b512

          // check whether the target is on this mpi machine
          if ( not kernel().node_manager.is_local_gid( *tgid ) )
          {
            skip_conn_parameter_( tid );
            continue;
          }

          Node* const target = kernel().node_manager.get_node( *tgid, tid );
          const thread target_thread = target->get_thread();

          // check whether the target is on our thread
          if ( tid != target_thread )
          {
            skip_conn_parameter_( tid );
            continue;
          }

          single_connect_( *sgid, *target, target_thread, rng );
        }
      }
      else
      {
        for ( SparseNodeArray::const_iterator it =
                kernel().node_manager.local_nodes_begin();
              it != kernel().node_manager.local_nodes_end();
              ++it )
        {
          Node* const target = ( *it ).get_node();
          const thread target_thread = target->get_thread();

          if ( tid != target_thread )
          {
            // no skipping required / possible,
            // as we iterate only over local nodes
            continue;
          }

          const index tgid = ( *it ).get_gid();
          const int idx = targets_->find( tgid );
          if ( idx < 0 ) // Is local node in target list?
            continue;

          // one-to-one, thus we can use target idx for source as well
          const index sgid = ( *sources_ )[ idx ];
          if ( not autapses_ and sgid == tgid )
          {
            // no skipping required / possible,
            // as we iterate only over local nodes
            continue;
          }

          single_connect_( sgid, *target, target_thread, rng );
        }
      }
    }
    catch ( std::exception& err )
    {
      // We must create a new exception here, err's lifetime ends at
      // the end of the catch block.
      exceptions_raised_.at( tid ) =
        lockPTR< WrappedThreadException >( new WrappedThreadException( err ) );
    }
  }
}

/**
 * Solves the disconnection of two nodes on a OneToOne basis without
 * structural plasticity. This means this method can be manually called
 * by the user to delete existing synapses.
 */
void
nest::OneToOneBuilder::disconnect_()
{

#pragma omp parallel
  {
    // get thread id
    const int tid = kernel().vp_manager.get_thread_id();

    try
    {
      for ( GIDCollection::const_iterator tgid = targets_->begin(),
                                          sgid = sources_->begin();
            tgid != targets_->end();
            ++tgid, ++sgid )
      {

        assert( sgid != sources_->end() );

        // check whether the target is on this mpi machine
        if ( not kernel().node_manager.is_local_gid( *tgid ) )
        {
          skip_conn_parameter_( tid );
          continue;
        }

        Node* const target = kernel().node_manager.get_node( *tgid, tid );
        const thread target_thread = target->get_thread();

        // check whether the target is on our thread
        if ( tid != target_thread )
        {
          skip_conn_parameter_( tid );
          continue;
        }
        single_disconnect_( *sgid, *target, target_thread );
      }
    }
    catch ( std::exception& err )
    {
      // We must create a new exception here, err's lifetime ends at
      // the end of the catch block.
      exceptions_raised_.at( tid ) =
        lockPTR< WrappedThreadException >( new WrappedThreadException( err ) );
    }
  }
}

/**
 * Solves the connection of two nodes on a OneToOne basis with
 * structural plasticity. This means this method is used by the
 * structural plasticity manager based on the homostatic rules defined
 * for the synaptic elements on each node.
 */
void
nest::OneToOneBuilder::sp_connect_()
{

#pragma omp parallel
  {
    // get thread id
    const int tid = kernel().vp_manager.get_thread_id();

    try
    {
      // allocate pointer to thread specific random generator
      librandom::RngPtr rng = kernel().rng_manager.get_rng( tid );

      for ( GIDCollection::const_iterator tgid = targets_->begin(),
                                          sgid = sources_->begin();
            tgid != targets_->end();
            ++tgid, ++sgid )
      {
        assert( sgid != sources_->end() );

        if ( *sgid == *tgid and not autapses_ )
        {
          continue;
        }

        if ( not change_connected_synaptic_elements( *sgid, *tgid, tid, 1 ) )
        {
          skip_conn_parameter_( tid );
          continue;
        }
        Node* const target = kernel().node_manager.get_node( *tgid, tid );
        const thread target_thread = target->get_thread();

        single_connect_( *sgid, *target, target_thread, rng );
      }
    }
    catch ( std::exception& err )
    {
      // We must create a new exception here, err's lifetime ends at
      // the end of the catch block.
      exceptions_raised_.at( tid ) =
        lockPTR< WrappedThreadException >( new WrappedThreadException( err ) );
    }
  }
}

/**
 * Solves the disconnection of two nodes on a OneToOne basis with
 * structural plasticity. This means this method is used by the
 * structural plasticity manager based on the homostatic rules defined
 * for the synaptic elements on each node.
 */
void
nest::OneToOneBuilder::sp_disconnect_()
{

#pragma omp parallel
  {
    // get thread id
    const int tid = kernel().vp_manager.get_thread_id();

    try
    {
      for ( GIDCollection::const_iterator tgid = targets_->begin(),
                                          sgid = sources_->begin();
            tgid != targets_->end();
            ++tgid, ++sgid )
      {
        assert( sgid != sources_->end() );

        if ( not change_connected_synaptic_elements( *sgid, *tgid, tid, -1 ) )
          continue;
        Node* const target = kernel().node_manager.get_node( *tgid, tid );
        const thread target_thread = target->get_thread();

        single_disconnect_( *sgid, *target, target_thread );
      }
    }
    catch ( std::exception& err )
    {
      // We must create a new exception here, err's lifetime ends at
      // the end of the catch block.
      exceptions_raised_.at( tid ) =
        lockPTR< WrappedThreadException >( new WrappedThreadException( err ) );
    }
  }
}

void
nest::AllToAllBuilder::connect_()
{

#pragma omp parallel
  {
    // get thread id
    const int tid = kernel().vp_manager.get_thread_id();

    try
    {
      // allocate pointer to thread specific random generator
      librandom::RngPtr rng = kernel().rng_manager.get_rng( tid );

      if ( loop_over_targets_() )
      {
        for ( GIDCollection::const_iterator tgid = targets_->begin();
              tgid != targets_->end();
              ++tgid )
        {
          // check whether the target is on this mpi machine
          if ( not kernel().node_manager.is_local_gid( *tgid ) )
          {
            skip_conn_parameter_( tid, sources_->size() );
            continue;
          }

          Node* const target = kernel().node_manager.get_node( *tgid, tid );

          inner_connect_( tid, rng, target, *tgid, true );
        }
      }
      else
      {
        for ( SparseNodeArray::const_iterator it =
                kernel().node_manager.local_nodes_begin();
              it != kernel().node_manager.local_nodes_end();
              ++it )
        {
          Node* const target = ( *it ).get_node();
          const index tgid = ( *it ).get_gid();

          // Is the local node in the targets list?
          if ( targets_->find( tgid ) < 0 )
            continue;

          inner_connect_( tid, rng, target, tgid, false );
        }
      }
    }
    catch ( std::exception& err )
    {
      // We must create a new exception here, err's lifetime ends at
      // the end of the catch block.
      exceptions_raised_.at( tid ) =
        lockPTR< WrappedThreadException >( new WrappedThreadException( err ) );
    }
  }
}

void
nest::AllToAllBuilder::inner_connect_( const int tid,
  librandom::RngPtr& rng,
  Node* target,
  index tgid,
  bool skip )
{
  const thread target_thread = target->get_thread();

  // check whether the target is on our thread
  if ( tid != target_thread )
  {
    if ( skip )
    {
      skip_conn_parameter_( tid, sources_->size() );
    }
    return;
  }

  for ( GIDCollection::const_iterator sgid = sources_->begin();
        sgid != sources_->end();
        ++sgid )
  {
    if ( not autapses_ and *sgid == tgid )
    {
      if ( skip )
      {
        skip_conn_parameter_( target_thread );
      }
      continue;
    }

    single_connect_( *sgid, *target, target_thread, rng );
  }
}

/**
 * Solves the connection of two nodes on a AllToAll basis with
 * structural plasticity. This means this method is used by the
 * structural plasticity manager based on the homostatic rules defined
 * for the synaptic elements on each node.
 */
void
nest::AllToAllBuilder::sp_connect_()
{
#pragma omp parallel
  {
    // get thread id
    const int tid = kernel().vp_manager.get_thread_id();
    try
    {
      // allocate pointer to thread specific random generator
      librandom::RngPtr rng = kernel().rng_manager.get_rng( tid );

      for ( GIDCollection::const_iterator tgid = targets_->begin();
            tgid != targets_->end();
            ++tgid )
      {
        for ( GIDCollection::const_iterator sgid = sources_->begin();
              sgid != sources_->end();
              ++sgid )
        {
          if ( not autapses_ and *sgid == *tgid )
          {
            skip_conn_parameter_( tid );
            continue;
          }
          if ( not change_connected_synaptic_elements( *sgid, *tgid, tid, 1 ) )
          {
            skip_conn_parameter_( tid, sources_->size() );
            continue;
          }
          Node* const target = kernel().node_manager.get_node( *tgid, tid );
          const thread target_thread = target->get_thread();
          single_connect_( *sgid, *target, target_thread, rng );
        }
      }
    }
    catch ( std::exception& err )
    {
      // We must create a new exception here, err's lifetime ends at
      // the end of the catch block.
      exceptions_raised_.at( tid ) =
        lockPTR< WrappedThreadException >( new WrappedThreadException( err ) );
    }
  }
}

/**
 * Solves the disconnection of two nodes on a AllToAll basis without
 * structural plasticity. This means this method can be manually called
 * by the user to delete existing synapses.
 */
void
nest::AllToAllBuilder::disconnect_()
{
#pragma omp parallel
  {
    // get thread id
    const int tid = kernel().vp_manager.get_thread_id();

    try
    {
      for ( GIDCollection::const_iterator tgid = targets_->begin();
            tgid != targets_->end();
            ++tgid )
      {
        // check whether the target is on this mpi machine
        if ( not kernel().node_manager.is_local_gid( *tgid ) )
        {
          skip_conn_parameter_( tid, sources_->size() );
          continue;
        }

        Node* const target = kernel().node_manager.get_node( *tgid, tid );
        const thread target_thread = target->get_thread();

        // check whether the target is on our thread
        if ( tid != target_thread )
        {
          skip_conn_parameter_( tid, sources_->size() );
          continue;
        }

        for ( GIDCollection::const_iterator sgid = sources_->begin();
              sgid != sources_->end();
              ++sgid )
        {
          single_disconnect_( *sgid, *target, target_thread );
        }
      }
    }
    catch ( std::exception& err )
    {
      // We must create a new exception here, err's lifetime ends at
      // the end of the catch block.
      exceptions_raised_.at( tid ) =
        lockPTR< WrappedThreadException >( new WrappedThreadException( err ) );
    }
  }
}

/**
 * Solves the disconnection of two nodes on a AllToAll basis with
 * structural plasticity. This means this method is used by the
 * structural plasticity manager based on the homostatic rules defined
 * for the synaptic elements on each node.
 */
void
nest::AllToAllBuilder::sp_disconnect_()
{
#pragma omp parallel
  {
    // get thread id
    const int tid = kernel().vp_manager.get_thread_id();

    try
    {
      for ( GIDCollection::const_iterator tgid = targets_->begin();
            tgid != targets_->end();
            ++tgid )
      {
        for ( GIDCollection::const_iterator sgid = sources_->begin();
              sgid != sources_->end();
              ++sgid )
        {
          if ( not change_connected_synaptic_elements( *sgid, *tgid, tid, -1 ) )
          {
            skip_conn_parameter_( tid, sources_->size() );
            continue;
          }
          Node* const target = kernel().node_manager.get_node( *tgid, tid );
          const thread target_thread = target->get_thread();
          single_disconnect_( *sgid, *target, target_thread );
        }
      }
    }
    catch ( std::exception& err )
    {
      // We must create a new exception here, err's lifetime ends at
      // the end of the catch block.
      exceptions_raised_.at( tid ) =
        lockPTR< WrappedThreadException >( new WrappedThreadException( err ) );
    }
  }
}

nest::FixedInDegreeBuilder::FixedInDegreeBuilder( const GIDCollection& sources,
  const GIDCollection& targets,
  const DictionaryDatum& conn_spec,
  const DictionaryDatum& syn_spec )
  : ConnBuilder( sources, targets, conn_spec, syn_spec )
  , indegree_( ( *conn_spec )[ Name( "indegree" ) ] )
{
  // check for potential errors
  long n_sources = static_cast< long >( sources_->size() );
  if ( n_sources == 0 )
  {
    throw BadProperty( "Source array must not be empty." );
  }
  // verify that indegree is not larger than source population if multapses are
  // disabled
  if ( not multapses_ )
  {
    if ( indegree_ > n_sources )
    {
      throw BadProperty( "Indegree cannot be larger than population size." );
    }
    else if ( indegree_ == n_sources and not autapses_ )
    {
      LOG( M_WARNING,
        "FixedInDegreeBuilder::connect",
        "Multapses and autapses prohibited. When the sources and the targets "
        "have a non-empty "
        "intersection, the connect algorithm will enter an infinite loop." );
      return;
    }

    if ( indegree_ > 0.9 * n_sources )
    {
      LOG( M_WARNING,
        "FixedInDegreeBuilder::connect",
        "Multapses are prohibited and you request more than 90% connectivity. "
        "Expect long connecting times!" );
    }
  } // if (not multapses_ )

  if ( indegree_ < 0 )
  {
    throw BadProperty( "Indegree cannot be less than zero." );
  }
}

void
nest::FixedInDegreeBuilder::connect_()
{
#pragma omp parallel
  {
    // get thread id
    const int tid = kernel().vp_manager.get_thread_id();

    try
    {
      // allocate pointer to thread specific random generator
      librandom::RngPtr rng = kernel().rng_manager.get_rng( tid );

      if ( loop_over_targets_() )
      {
        for ( GIDCollection::const_iterator tgid = targets_->begin();
              tgid != targets_->end();
              ++tgid )
        {
          // check whether the target is on this mpi machine
          if ( not kernel().node_manager.is_local_gid( *tgid ) )
          {
            // skip array parameters handled in other virtual processes
            skip_conn_parameter_( tid, indegree_ );
            continue;
          }

          Node* target = kernel().node_manager.get_node( *tgid, tid );

          inner_connect_( tid, rng, target, *tgid, true );
        }
      }
      else
      {
        for ( SparseNodeArray::const_iterator it =
                kernel().node_manager.local_nodes_begin();
              it != kernel().node_manager.local_nodes_end();
              ++it )
        {
<<<<<<< HEAD
          unsigned long s_id;
          index sgid;

          do
          {
            s_id = rng->ulrand( n_rnd );
            sgid = ( *sources_ )[ s_id ];
          } while ( ( not autapses_ and sgid == *tgid )
            or ( not multapses_ and ch_ids.find( s_id ) != ch_ids.end() ) );
=======
          Node* const target = ( *it ).get_node();
          const index tgid = ( *it ).get_gid();
>>>>>>> f2e9b512

          // Is the local node in the targets list?
          if ( targets_->find( tgid ) < 0 )
            continue;

          inner_connect_( tid, rng, target, tgid, false );
        }
      }
    }
    catch ( std::exception& err )
    {
      // We must create a new exception here, err's lifetime ends at
      // the end of the catch block.
      exceptions_raised_.at( tid ) =
        lockPTR< WrappedThreadException >( new WrappedThreadException( err ) );
    }
  }
}

void
nest::FixedInDegreeBuilder::inner_connect_( const int tid,
  librandom::RngPtr& rng,
  Node* target,
  index tgid,
  bool skip )
{
  const thread target_thread = target->get_thread();

  // check whether the target is on our thread
  if ( tid != target_thread )
  {
    // skip array parameters handled in other virtual processes
    if ( skip )
    {
      skip_conn_parameter_( tid, indegree_ );
    }
    return;
  }

  std::set< long > ch_ids;
  long n_rnd = sources_->size();

  for ( long j = 0; j < indegree_; ++j )
  {
    unsigned long s_id;
    index sgid;

    do
    {
      s_id = rng->ulrand( n_rnd );
      sgid = ( *sources_ )[ s_id ];
    } while ( ( not autapses_ and sgid == tgid )
      || ( not multapses_ and ch_ids.find( s_id ) != ch_ids.end() ) );

    if ( not multapses_ )
      ch_ids.insert( s_id );

    single_connect_( sgid, *target, target_thread, rng );
  }
}

nest::FixedOutDegreeBuilder::FixedOutDegreeBuilder(
  const GIDCollection& sources,
  const GIDCollection& targets,
  const DictionaryDatum& conn_spec,
  const DictionaryDatum& syn_spec )
  : ConnBuilder( sources, targets, conn_spec, syn_spec )
  , outdegree_( ( *conn_spec )[ Name( "outdegree" ) ] )
{
  // check for potential errors
  long n_targets = static_cast< long >( targets_->size() );
  if ( n_targets == 0 )
  {
    throw BadProperty( "Target array must not be empty." );
  }

  // verify that outdegree is not larger than target population if multapses are
  // disabled
  if ( not multapses_ )
  {
    if ( outdegree_ > n_targets )
    {
      throw BadProperty( "Outdegree cannot be larger than population size." );
    }
    else if ( outdegree_ == n_targets and not autapses_ )
    {
      LOG( M_WARNING,
        "FixedOutDegreeBuilder::connect",
        "Multapses and autapses prohibited. When the sources and the targets "
        "have a non-empty "
        "intersection, the connect algorithm will enter an infinite loop." );
      return;
    }

    if ( outdegree_ > 0.9 * n_targets )
    {
      LOG( M_WARNING,
        "FixedOutDegreeBuilder::connect",
        "Multapses are prohibited and you request more than 90% connectivity. "
        "Expect long connecting times!" );
    }
  }

  if ( outdegree_ < 0 )
  {
    throw BadProperty( "Outdegree cannot be less than zero." );
  }
}

void
nest::FixedOutDegreeBuilder::connect_()
{
  librandom::RngPtr grng = kernel().rng_manager.get_grng();

  for ( GIDCollection::const_iterator sgid = sources_->begin();
        sgid != sources_->end();
        ++sgid )
  {
    std::set< long > ch_ids;
    std::vector< index > tgt_ids_;
    const long n_rnd = targets_->size();

    for ( long j = 0; j < outdegree_; ++j )
    {
      unsigned long t_id;
      index tgid;

      do
      {
        t_id = grng->ulrand( n_rnd );
        tgid = ( *targets_ )[ t_id ];
      } while ( ( not autapses_ and tgid == *sgid )
        or ( not multapses_ and ch_ids.find( t_id ) != ch_ids.end() ) );

      if ( not multapses_ )
        ch_ids.insert( t_id );

      tgt_ids_.push_back( tgid );
    }

#pragma omp parallel
    {
      // get thread id
      const int tid = kernel().vp_manager.get_thread_id();

      try
      {
        // allocate pointer to thread specific random generator
        librandom::RngPtr rng = kernel().rng_manager.get_rng( tid );

        for ( std::vector< index >::const_iterator tgid = tgt_ids_.begin();
              tgid != tgt_ids_.end();
              ++tgid )
        {
          // check whether the target is on this mpi machine
          if ( not kernel().node_manager.is_local_gid( *tgid ) )
          {
            // skip array parameters handled in other virtual processes
            skip_conn_parameter_( tid );
            continue;
          }

          Node* const target = kernel().node_manager.get_node( *tgid, tid );
          const thread target_thread = target->get_thread();

          // check whether the target is on our thread
          if ( tid != target_thread )
          {
            // skip array parameters handled in other virtual processes
            skip_conn_parameter_( tid );
            continue;
          }

          single_connect_( *sgid, *target, target_thread, rng );
        }
      }
      catch ( std::exception& err )
      {
        // We must create a new exception here, err's lifetime ends at
        // the end of the catch block.
        exceptions_raised_.at( tid ) = lockPTR< WrappedThreadException >(
          new WrappedThreadException( err ) );
      }
    }
  }
}

nest::FixedTotalNumberBuilder::FixedTotalNumberBuilder(
  const GIDCollection& sources,
  const GIDCollection& targets,
  const DictionaryDatum& conn_spec,
  const DictionaryDatum& syn_spec )
  : ConnBuilder( sources, targets, conn_spec, syn_spec )
  , N_( ( *conn_spec )[ names::N ] )
{

  // check for potential errors

  // verify that total number of connections is not larger than
  // N_sources*N_targets
  if ( not multapses_ )
  {
    if ( ( N_ > static_cast< long >( sources_->size() * targets_->size() ) ) )
      throw BadProperty(
        "Total number of connections cannot exceed product "
        "of source and targer population sizes." );
  }

  if ( N_ < 0 )
  {
    throw BadProperty( "Total number of connections cannot be negative." );
  }

  // for now multapses cannot be forbidden
  // TODO: Implement option for multapses_ = False, where already existing
  // connections are stored in
  // a bitmap
  if ( not multapses_ )
    throw NotImplemented(
      "Connect doesn't support the suppression of multapses in the "
      "FixedTotalNumber connector." );
}

void
nest::FixedTotalNumberBuilder::connect_()
{
  const int M = kernel().vp_manager.get_num_virtual_processes();
  const long size_sources = sources_->size();
  const long size_targets = targets_->size();

  // drawing connection ids

  // Compute the distribution of targets over processes using the modulo
  // function
  std::vector< size_t > number_of_targets_on_vp( M, 0 );
  std::vector< index > local_targets;
  local_targets.reserve(
    size_targets / kernel().mpi_manager.get_num_processes() );
  for ( size_t t = 0; t < targets_->size(); t++ )
  {
    int vp = kernel().vp_manager.suggest_vp( ( *targets_ )[ t ] );
    ++number_of_targets_on_vp[ vp ];
    if ( kernel().vp_manager.is_local_vp( vp ) )
    {
      local_targets.push_back( ( *targets_ )[ t ] );
    }
  }

  // We use the multinomial distribution to determine the number of
  // connections that will be made on one virtual process, i.e. we
  // partition the set of edges into n_vps subsets. The number of
  // edges on one virtual process is binomially distributed with
  // the boundary condition that the sum of all edges over virtual
  // processes is the total number of edges.
  // To obtain the num_conns_on_vp we adapt the gsl
  // implementation of the multinomial distribution.

  // K from gsl is equivalent to M = n_vps
  // N is already taken from stack
  // p[] is targets_on_vp
  std::vector< long > num_conns_on_vp( M, 0 ); // corresponds to n[]

  // calculate exact multinomial distribution
  // get global rng that is tested for synchronization for all threads
  librandom::RngPtr grng = kernel().rng_manager.get_grng();

  // HEP: instead of counting upwards, we might count remaining_targets and
  // remaining_partitions down. why?
  // begin code adapted from gsl 1.8 //
  double sum_dist = 0.0; // corresponds to sum_p
  // norm is equivalent to size_targets
  unsigned int sum_partitions = 0; // corresponds to sum_n
// substituting gsl_ran call
#ifdef HAVE_GSL
  librandom::GSL_BinomialRandomDev bino( grng, 0, 0 );
#else
  librandom::BinomialRandomDev bino( grng, 0, 0 );
#endif

  for ( int k = 0; k < M; k++ )
  {
    if ( number_of_targets_on_vp[ k ] > 0 )
    {
      double num_local_targets =
        static_cast< double >( number_of_targets_on_vp[ k ] );
      double p_local = num_local_targets / ( size_targets - sum_dist );
      bino.set_p( p_local );
      bino.set_n( N_ - sum_partitions );
      num_conns_on_vp[ k ] = bino.ldev();
    }

    sum_dist += static_cast< double >( number_of_targets_on_vp[ k ] );
    sum_partitions += static_cast< unsigned int >( num_conns_on_vp[ k ] );
  }

// end code adapted from gsl 1.8

#pragma omp parallel
  {
    // get thread id
    const int tid = kernel().vp_manager.get_thread_id();

    try
    {
      // allocate pointer to thread specific random generator
      const int vp_id = kernel().vp_manager.thread_to_vp( tid );

      if ( kernel().vp_manager.is_local_vp( vp_id ) )
      {
        librandom::RngPtr rng = kernel().rng_manager.get_rng( tid );

        // gather local target gids
        std::vector< index > thread_local_targets;
        thread_local_targets.reserve( number_of_targets_on_vp[ vp_id ] );
        for ( std::vector< index >::const_iterator it = local_targets.begin();
              it != local_targets.end();
              ++it )
        {
          if ( kernel().vp_manager.suggest_vp( *it ) == vp_id )
            thread_local_targets.push_back( *it );
        }
        assert(
          thread_local_targets.size() == number_of_targets_on_vp[ vp_id ] );

        while ( num_conns_on_vp[ vp_id ] > 0 )
        {

          // draw random numbers for source node from all source neurons
          const long s_index = rng->ulrand( size_sources );
          // draw random numbers for target node from
          // targets_on_vp on this virtual process
          const long t_index = rng->ulrand( thread_local_targets.size() );
          // map random number of source node to gid corresponding to
          // the source_adr vector
          const long sgid = ( *sources_ )[ s_index ];
          // map random number of target node to gid using the
          // targets_on_vp vector
          const long tgid = thread_local_targets[ t_index ];

          Node* const target = kernel().node_manager.get_node( tgid, tid );
          const thread target_thread = target->get_thread();

          if ( autapses_ or sgid != tgid )
          {
            single_connect_( sgid, *target, target_thread, rng );
            num_conns_on_vp[ vp_id ]--;
          }
        }
      }
    }
    catch ( std::exception& err )
    {
      // We must create a new exception here, err's lifetime ends at
      // the end of the catch block.
      exceptions_raised_.at( tid ) =
        lockPTR< WrappedThreadException >( new WrappedThreadException( err ) );
    }
  }
}


nest::BernoulliBuilder::BernoulliBuilder( const GIDCollection& sources,
  const GIDCollection& targets,
  const DictionaryDatum& conn_spec,
  const DictionaryDatum& syn_spec )
  : ConnBuilder( sources, targets, conn_spec, syn_spec )
  , p_( ( *conn_spec )[ names::p ] )
{
}


void
nest::BernoulliBuilder::connect_()
{
#pragma omp parallel
  {
    // get thread id
    const int tid = kernel().vp_manager.get_thread_id();

    try
    {
      // allocate pointer to thread specific random generator
      librandom::RngPtr rng = kernel().rng_manager.get_rng( tid );

      if ( loop_over_targets_() )
      {
        for ( GIDCollection::const_iterator tgid = targets_->begin();
              tgid != targets_->end();
              ++tgid )
        {
          // check whether the target is on this mpi machine
          if ( not kernel().node_manager.is_local_gid( *tgid ) )
            continue;

          Node* const target = kernel().node_manager.get_node( *tgid, tid );

          inner_connect_( tid, rng, target, *tgid );
        }
      }

      else
      {
        for ( SparseNodeArray::const_iterator it =
                kernel().node_manager.local_nodes_begin();
              it != kernel().node_manager.local_nodes_end();
              ++it )
        {
          Node* const target = ( *it ).get_node();
          const index tgid = ( *it ).get_gid();

          // Is the local node in the targets list?
          if ( targets_->find( tgid ) < 0 )
            continue;

<<<<<<< HEAD
          if ( rng->drand() < p_ )
          {
            single_connect_( *sgid, *target, target_thread, rng );
          }
=======
          inner_connect_( tid, rng, target, tgid );
>>>>>>> f2e9b512
        }
      }
    }
    catch ( std::exception& err )
    {
      // We must create a new exception here, err's lifetime ends at
      // the end of the catch block.
      exceptions_raised_.at( tid ) =
        lockPTR< WrappedThreadException >( new WrappedThreadException( err ) );
    }
  }
}

void
nest::BernoulliBuilder::inner_connect_( const int tid,
  librandom::RngPtr& rng,
  Node* target,
  index tgid )
{
  const thread target_thread = target->get_thread();

  // check whether the target is on our thread
  if ( tid != target_thread )
    return;

  // It is not possible to create multapses with this type of BernoulliBuilder,
  // hence leave out corresponding checks.

  for ( GIDCollection::const_iterator sgid = sources_->begin();
        sgid != sources_->end();
        ++sgid )
  {
    if ( not autapses_ and *sgid == tgid )
      continue;

    if ( rng->drand() >= p_ )
      continue;

    single_connect_( *sgid, *target, target_thread, rng );
  }
}

/**
 * The SPBuilder is in charge of the creation of synapses during the simulation
 * under the control of the structural plasticity manager
 * @param net the network
 * @param sources the source nodes on which synapses can be created/deleted
 * @param targets the target nodes on which synapses can be created/deleted
 * @param conn_spec connectivity specs
 * @param syn_spec synapse specs
 */
nest::SPBuilder::SPBuilder( const GIDCollection& sources,
  const GIDCollection& targets,
  const DictionaryDatum& conn_spec,
  const DictionaryDatum& syn_spec )
  : ConnBuilder( sources, targets, conn_spec, syn_spec )
{
  // Check that both pre and post synaptic element are provided
  if ( not use_pre_synaptic_element_ or not use_post_synaptic_element_ )
  {
    throw BadProperty(
      "pre_synaptic_element and/or post_synaptic_elements is missing" );
  }
}

void
nest::SPBuilder::update_delay( delay& d ) const
{
  if ( get_default_delay() )
  {
    DictionaryDatum syn_defaults =
      kernel().model_manager.get_connector_defaults( get_synapse_model() );
    d = Time( Time::ms( getValue< double >( syn_defaults, "delay" ) ) )
          .get_steps();
  }
}

void
nest::SPBuilder::sp_connect( GIDCollection sources, GIDCollection targets )
{
  connect_( sources, targets );

  // check if any exceptions have been raised
  for ( size_t thr = 0; thr < kernel().vp_manager.get_num_threads(); ++thr )
    if ( exceptions_raised_.at( thr ).valid() )
      throw WrappedThreadException( *( exceptions_raised_.at( thr ) ) );
}

void
nest::SPBuilder::connect_()
{
  throw NotImplemented(
    "Connection without structural plasticity is not possible for this "
    "connection builder" );
}

/**
 * In charge of dynamically creating the new synapses
 * @param sources nodes from which synapses can be created
 * @param targets target nodes for the newly created synapses
 */
void
nest::SPBuilder::connect_( GIDCollection sources, GIDCollection targets )
{
  // Code copied and adapted from OneToOneBuilder::connect_()
  // make sure that target and source population have the same size
  if ( sources.size() != targets.size() )
  {
    LOG( M_ERROR,
      "Connect",
      "Source and Target population must be of the same size." );
    throw DimensionMismatch();
  }

#pragma omp parallel
  {
    // get thread id
    const int tid = kernel().vp_manager.get_thread_id();

    try
    {
      // allocate pointer to thread specific random generator
      librandom::RngPtr rng = kernel().rng_manager.get_rng( tid );

      for ( GIDCollection::const_iterator tgid = targets.begin(),
                                          sgid = sources.begin();
            tgid != targets.end();
            ++tgid, ++sgid )
      {
        assert( sgid != sources.end() );

        if ( *sgid == *tgid and not autapses_ )
          continue;

        if ( not change_connected_synaptic_elements( *sgid, *tgid, tid, 1 ) )
        {
          skip_conn_parameter_( tid );
          continue;
        }
        Node* const target = kernel().node_manager.get_node( *tgid, tid );
        const thread target_thread = target->get_thread();

        single_connect_( *sgid, *target, target_thread, rng );
      }
    }
    catch ( std::exception& err )
    {
      // We must create a new exception here, err's lifetime ends at
      // the end of the catch block.
      exceptions_raised_.at( tid ) =
        lockPTR< WrappedThreadException >( new WrappedThreadException( err ) );
    }
  }
}<|MERGE_RESOLUTION|>--- conflicted
+++ resolved
@@ -397,11 +397,8 @@
 void
 nest::ConnBuilder::connect()
 {
-<<<<<<< HEAD
   // We test here, and not in the ConnBuilder constructor, so the derived
   // classes are fully constructed when the test is executed
-  if ( symmetric_ and not supports_symmetric() )
-=======
   if ( kernel().model_manager.connector_requires_symmetric( synapse_model_ )
     and not( is_symmetric() or make_symmetric_ ) )
   {
@@ -412,8 +409,7 @@
       "populations and default or scalar parameters." );
   }
 
-  if ( make_symmetric_ && not supports_symmetric() )
->>>>>>> f2e9b512
+  if ( make_symmetric_ and not supports_symmetric() )
   {
     throw NotImplemented(
       "This connection rule does not support symmetric connections." );
@@ -632,13 +628,20 @@
   use_post_synaptic_element_ = not name.empty();
 }
 
-<<<<<<< HEAD
 nest::OneToOneBuilder::OneToOneBuilder( const GIDCollection& sources,
   const GIDCollection& targets,
   const DictionaryDatum& conn_spec,
   const DictionaryDatum& syn_spec )
   : ConnBuilder( sources, targets, conn_spec, syn_spec )
-=======
+{
+  // make sure that target and source population have the same size
+  if ( sources_->size() != targets_->size() )
+  {
+    throw DimensionMismatch(
+      "Source and Target population must be of the same size." );
+  }
+}
+
 bool
 nest::ConnBuilder::all_parameters_scalar_() const
 {
@@ -665,18 +668,6 @@
 {
   return targets_->size() < kernel().node_manager.local_nodes_size()
     or not targets_->is_range() or parameters_requiring_skipping_.size() > 0;
-}
-
-void
-nest::OneToOneBuilder::connect_()
->>>>>>> f2e9b512
-{
-  // make sure that target and source population have the same size
-  if ( sources_->size() != targets_->size() )
-  {
-    throw DimensionMismatch(
-      "Source and Target population must be of the same size." );
-  }
 }
 
 void
@@ -702,15 +693,10 @@
         {
           assert( sgid != sources_->end() );
 
-<<<<<<< HEAD
-        if ( *sgid == *tgid and not autapses_ )
-        {
-          continue;
-        }
-=======
           if ( *sgid == *tgid and not autapses_ )
+          {
             continue;
->>>>>>> f2e9b512
+          }
 
           // check whether the target is on this mpi machine
           if ( not kernel().node_manager.is_local_gid( *tgid ) )
@@ -1257,20 +1243,8 @@
               it != kernel().node_manager.local_nodes_end();
               ++it )
         {
-<<<<<<< HEAD
-          unsigned long s_id;
-          index sgid;
-
-          do
-          {
-            s_id = rng->ulrand( n_rnd );
-            sgid = ( *sources_ )[ s_id ];
-          } while ( ( not autapses_ and sgid == *tgid )
-            or ( not multapses_ and ch_ids.find( s_id ) != ch_ids.end() ) );
-=======
           Node* const target = ( *it ).get_node();
           const index tgid = ( *it ).get_gid();
->>>>>>> f2e9b512
 
           // Is the local node in the targets list?
           if ( targets_->find( tgid ) < 0 )
@@ -1685,14 +1659,7 @@
           if ( targets_->find( tgid ) < 0 )
             continue;
 
-<<<<<<< HEAD
-          if ( rng->drand() < p_ )
-          {
-            single_connect_( *sgid, *target, target_thread, rng );
-          }
-=======
           inner_connect_( tid, rng, target, tgid );
->>>>>>> f2e9b512
         }
       }
     }
