/*
 *  target_table_devices.cpp
 *
 *  This file is part of NEST.
 *
 *  Copyright (C) 2004 The NEST Initiative
 *
 *  NEST is free software: you can redistribute it and/or modify
 *  it under the terms of the GNU General Public License as published by
 *  the Free Software Foundation, either version 2 of the License, or
 *  (at your option) any later version.
 *
 *  NEST is distributed in the hope that it will be useful,
 *  but WITHOUT ANY WARRANTY; without even the implied warranty of
 *  MERCHANTABILITY or FITNESS FOR A PARTICULAR PURPOSE.  See the
 *  GNU General Public License for more details.
 *
 *  You should have received a copy of the GNU General Public License
 *  along with NEST.  If not, see <http://www.gnu.org/licenses/>.
 *
 */

#include "target_table_devices_impl.h"

// Includes from nestkernel:
#include "kernel_manager.h"
#include "connector_base.h"
#include "vp_manager_impl.h"

nest::TargetTableDevices::TargetTableDevices()
{
}

nest::TargetTableDevices::~TargetTableDevices()
{
}

void
nest::TargetTableDevices::initialize()
{
  const thread num_threads = kernel().vp_manager.get_num_threads();
  target_to_devices_.resize( num_threads );
  target_from_devices_.resize( num_threads );
  sending_devices_gids_.resize( num_threads );
}

void
nest::TargetTableDevices::finalize()
{
  for (
    std::vector< std::vector< std::vector< ConnectorBase* > > >::iterator it =
      target_to_devices_.begin();
    it != target_to_devices_.end();
    ++it )
  {
    for (
      std::vector< std::vector< ConnectorBase* > >::iterator iit = it->begin();
      iit != it->end();
      ++iit )
    {
      for ( std::vector< ConnectorBase* >::iterator iiit = iit->begin();
            iiit != iit->end();
            ++iiit )
      {
        delete *iiit;
      }
      iit->clear();
    }
  }
  target_to_devices_.clear();
  for (
    std::vector< std::vector< std::vector< ConnectorBase* > > >::iterator it =
      target_from_devices_.begin();
    it != target_from_devices_.end();
    ++it )
  {
    for (
      std::vector< std::vector< ConnectorBase* > >::iterator iit = it->begin();
      iit != it->end();
      ++iit )
    {
      for ( std::vector< ConnectorBase* >::iterator iiit = iit->begin();
            iiit != iit->end();
            ++iiit )
      {
        delete *iiit;
      }
      iit->clear();
    }
  }
  target_from_devices_.clear();
  sending_devices_gids_.clear();
}

void
nest::TargetTableDevices::resize_to_number_of_neurons()
{
  const thread num_threads = kernel().vp_manager.get_num_threads();
  for ( thread tid = 0; tid < num_threads; ++tid )
  {
<<<<<<< HEAD
    target_to_devices_[ tid ]->resize(
      kernel().node_manager.get_max_num_local_nodes() + 1 );
    target_from_devices_[ tid ]->resize(
      kernel().node_manager.get_num_local_devices() + 1 );
    sending_devices_gids_[ tid ]->resize(
      kernel().node_manager.get_num_local_devices() + 1 );
=======
    target_to_devices_[ tid ].resize(
      kernel().node_manager.get_max_num_local_nodes() );
    target_from_devices_[ tid ].resize(
      kernel().node_manager.get_num_local_devices() );
    sending_devices_gids_[ tid ].resize(
      kernel().node_manager.get_num_local_devices() );
>>>>>>> ddbc724b
  }
}

void
nest::TargetTableDevices::resize_to_number_of_synapse_types()
{
  const thread num_threads = kernel().vp_manager.get_num_threads();
  for ( thread tid = 0; tid < num_threads; ++tid )
  {
    for ( index lid = 0; lid < target_to_devices_[ tid ].size(); ++lid )
    {
      // make sure this device has support for all synapse types
      target_to_devices_[ tid ][ lid ].resize(
        kernel().model_manager.get_num_synapse_prototypes(), NULL );
    }
    for ( index ldid = 0; ldid < target_from_devices_[ tid ].size(); ++ldid )
    {
      // make sure this device has support for all synapse types
      target_from_devices_[ tid ][ ldid ].resize(
        kernel().model_manager.get_num_synapse_prototypes(), NULL );
    }
  }
}

void
nest::TargetTableDevices::get_connections_to_devices_(
  const index requested_source_gid,
  const index requested_target_gid,
  const thread tid,
  const synindex syn_id,
  const long synapse_label,
  std::deque< ConnectionID >& conns ) const
{
  if ( requested_source_gid != 0 )
  {
    const index lid = kernel().vp_manager.gid_to_lid( requested_source_gid );
    get_connections_to_device_for_lid_(
      lid, requested_target_gid, tid, syn_id, synapse_label, conns );
  }
  else
  {
    for ( index lid = 0; lid < target_to_devices_[ tid ].size(); ++lid )
    {
      get_connections_to_device_for_lid_(
        lid, requested_target_gid, tid, syn_id, synapse_label, conns );
    }
  }
}

void
nest::TargetTableDevices::get_connections_to_device_for_lid_( const index lid,
  const index requested_target_gid,
  const thread tid,
  const synindex syn_id,
  const long synapse_label,
  std::deque< ConnectionID >& conns ) const
{
  if ( target_to_devices_[ tid ][ lid ].size() > 0 )
  {
    const index source_gid = kernel().vp_manager.lid_to_gid( lid );
    // not the root subnet and valid connector
    if ( source_gid > 0 and target_to_devices_[ tid ][ lid ][ syn_id ] != NULL )
    {
      target_to_devices_[ tid ][ lid ][ syn_id ]->get_all_connections(
        source_gid, requested_target_gid, tid, synapse_label, conns );
    }
  }
}

void
nest::TargetTableDevices::get_connections_from_devices_(
  const index requested_source_gid,
  const index requested_target_gid,
  const thread tid,
  const synindex syn_id,
  const long synapse_label,
  std::deque< ConnectionID >& conns ) const
{
  for ( std::vector< index >::const_iterator it =
          sending_devices_gids_[ tid ].begin();
        it != sending_devices_gids_[ tid ].end();
        ++it )
  {
    const index source_gid = *it;
    if ( source_gid > 0
      and ( requested_source_gid == source_gid or requested_source_gid == 0 ) )
    {
      const Node* source =
        kernel().node_manager.get_node_or_proxy( source_gid, tid );
      const index ldid = source->get_local_device_id();

      if ( target_from_devices_[ tid ][ ldid ].size() > 0 )
      {
        // not the root subnet and valid connector
        if ( target_from_devices_[ tid ][ ldid ][ syn_id ] != NULL )
        {
          target_from_devices_[ tid ][ ldid ][ syn_id ]->get_all_connections(
            source_gid, requested_target_gid, tid, synapse_label, conns );
        }
      }
    }
  }
}

void
nest::TargetTableDevices::get_connections( const index requested_source_gid,
  const index requested_target_gid,
  const thread tid,
  const synindex syn_id,
  const long synapse_label,
  std::deque< ConnectionID >& conns ) const
{
  // collect all connections from neurons to devices
  get_connections_to_devices_( requested_source_gid,
    requested_target_gid,
    tid,
    syn_id,
    synapse_label,
    conns );

  // collect all connections from devices
  get_connections_from_devices_( requested_source_gid,
    requested_target_gid,
    tid,
    syn_id,
    synapse_label,
    conns );
}<|MERGE_RESOLUTION|>--- conflicted
+++ resolved
@@ -98,21 +98,12 @@
   const thread num_threads = kernel().vp_manager.get_num_threads();
   for ( thread tid = 0; tid < num_threads; ++tid )
   {
-<<<<<<< HEAD
-    target_to_devices_[ tid ]->resize(
+    target_to_devices_[ tid ].resize(
       kernel().node_manager.get_max_num_local_nodes() + 1 );
-    target_from_devices_[ tid ]->resize(
+    target_from_devices_[ tid ].resize(
       kernel().node_manager.get_num_local_devices() + 1 );
-    sending_devices_gids_[ tid ]->resize(
+    sending_devices_gids_[ tid ].resize(
       kernel().node_manager.get_num_local_devices() + 1 );
-=======
-    target_to_devices_[ tid ].resize(
-      kernel().node_manager.get_max_num_local_nodes() );
-    target_from_devices_[ tid ].resize(
-      kernel().node_manager.get_num_local_devices() );
-    sending_devices_gids_[ tid ].resize(
-      kernel().node_manager.get_num_local_devices() );
->>>>>>> ddbc724b
   }
 }
 
