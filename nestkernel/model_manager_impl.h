--- conflicted
+++ resolved
@@ -32,7 +32,6 @@
 // Includes from nestkernel:
 #include "connection_label.h"
 #include "kernel_manager.h"
-#include "connector_model_impl.h"
 
 
 namespace nest
@@ -146,8 +145,4 @@
 
 } // namespace nest
 
-<<<<<<< HEAD
-#endif
-=======
-#endif // #ifndef MODEL_MANAGER_IMPL_H
->>>>>>> 54d00179
+#endif // #ifndef MODEL_MANAGER_IMPL_H