/*
 *  simulation_manager.cpp
 *
 *  This file is part of NEST.
 *
 *  Copyright (C) 2004 The NEST Initiative
 *
 *  NEST is free software: you can redistribute it and/or modify
 *  it under the terms of the GNU General Public License as published by
 *  the Free Software Foundation, either version 2 of the License, or
 *  (at your option) any later version.
 *
 *  NEST is distributed in the hope that it will be useful,
 *  but WITHOUT ANY WARRANTY; without even the implied warranty of
 *  MERCHANTABILITY or FITNESS FOR A PARTICULAR PURPOSE.  See the
 *  GNU General Public License for more details.
 *
 *  You should have received a copy of the GNU General Public License
 *  along with NEST.  If not, see <http://www.gnu.org/licenses/>.
 *
 */

#include "simulation_manager.h"

// C includes:
#include <sys/time.h>

// C++ includes:
#include <vector>

// Includes from libnestutil:
#include "compose.hpp"
#include "stopwatch.h"

// Includes from nestkernel:
#include "connection_manager_impl.h"
#include "event_delivery_manager.h"
#include "kernel_manager.h"
#include "sibling_container.h"

// Includes from sli:
#include "dictutils.h"
#include "psignal.h"

nest::SimulationManager::SimulationManager()
  : clock_( Time::tic( 0L ) )
  , slice_( 0L )
  , to_do_( 0L )
  , to_do_total_( 0L )
  , from_step_( 0L )
  , to_step_( 0L ) // consistent with to_do_ == 0
  , t_real_( 0L )
  , simulating_( false )
  , simulated_( false )
  , exit_on_user_signal_( false )
  , inconsistent_state_( false )
  , print_time_( false )
  , use_wfr_( true )
  , wfr_comm_interval_( 1.0 )
  , wfr_tol_( 0.0001 )
  , wfr_max_iterations_( 15 )
  , wfr_interpolation_order_( 3 )
{
}

void
nest::SimulationManager::initialize()
{
  // set resolution, ensure clock is calibrated to new resolution
  Time::reset_resolution();
  clock_.calibrate();

  prepared_ = false;
  simulating_ = false;
  simulated_ = false;
  exit_on_user_signal_ = false;
  inconsistent_state_ = false;
}

void
nest::SimulationManager::finalize()
{
  nest::Time::reset_to_defaults();

  clock_.set_to_zero(); // ensures consistent state
  to_do_ = 0;
  slice_ = 0;
  from_step_ = 0;
  to_step_ = 0; // consistent with to_do_ = 0
}

void
nest::SimulationManager::set_status( const DictionaryDatum& d )
{
  // Create an instance of time converter here to capture the current
  // representation of time objects: TICS_PER_MS and TICS_PER_STEP
  // will be stored in time_converter.
  // This object can then be used to convert times in steps
  // (e.g. Connection::delay_) or tics to the new representation.
  // We pass this object to ConnectionManager::calibrate to update
  // all time objects in the connection system to the new representation.
  // MH 08-04-14
  TimeConverter time_converter;

  double time;
  if ( updateValue< double >( d, names::time, time ) )
  {
    if ( time != 0.0 )
    {
      throw BadProperty( "The simulation time can only be set to 0.0." );
    }

    if ( clock_ > TimeZero )
    {
      // reset only if time has passed
      LOG( M_WARNING,
        "SimulationManager::set_status",
        "Simulation time reset to t=0.0. Resetting the simulation time is not "
        "fully supported in NEST at present. Some spikes may be lost, and "
        "stimulating devices may behave unexpectedly. PLEASE REVIEW YOUR "
        "SIMULATION OUTPUT CAREFULLY!" );

      clock_ = Time::step( 0 );
      from_step_ = 0;
      slice_ = 0;
      // clear all old spikes
      kernel().event_delivery_manager.configure_spike_data_buffers();
    }
  }

  updateValue< bool >( d, names::print_time, print_time_ );

  // tics_per_ms and resolution must come after local_num_thread /
  // total_num_threads because they might reset the network and the time
  // representation
  double tics_per_ms = 0.0;
  bool tics_per_ms_updated =
    updateValue< double >( d, names::tics_per_ms, tics_per_ms );
  double resd = 0.0;
  bool res_updated = updateValue< double >( d, names::resolution, resd );
  double integer_part; // Dummy variable to be used with std::modf().

  if ( tics_per_ms_updated or res_updated )
  {
    if ( kernel().node_manager.size() > 1 ) // root always exists
    {
      LOG( M_ERROR,
        "SimulationManager::set_status",
        "Cannot change time representation after nodes have been created. "
        "Please call ResetKernel first." );
      throw KernelException();
    }
    else if ( has_been_simulated() ) // someone may have simulated empty network
    {
      LOG( M_ERROR,
        "SimulationManager::set_status",
        "Cannot change time representation after the network has been "
        "simulated. Please call ResetKernel first." );
      throw KernelException();
    }
    else if ( kernel().connection_manager.get_num_connections() != 0 )
    {
      LOG( M_ERROR,
        "SimulationManager::set_status",
        "Cannot change time representation after connections have been "
        "created. Please call ResetKernel first." );
      throw KernelException();
    }
    else if ( res_updated and tics_per_ms_updated ) // only allow TICS_PER_MS to
                                                    // be changed together with
                                                    // resolution
    {
      if ( resd < 1.0 / tics_per_ms )
      {
        LOG( M_ERROR,
          "SimulationManager::set_status",
          "Resolution must be greater than or equal to one tic. Value "
          "unchanged." );
        throw KernelException();
      }
      else if ( std::modf( resd * tics_per_ms, &integer_part ) != 0 )
      {
        LOG( M_ERROR,
          "SimulationManager::set_status",
          "Resolution must be a multiple of the tic length. Value unchanged." );
        throw KernelException();
      }
      else
      {
        nest::Time::set_resolution( tics_per_ms, resd );
        // adjust to new resolution
        clock_.calibrate();
        // adjust delays in the connection system to new resolution
        kernel().connection_manager.calibrate( time_converter );
        kernel().model_manager.calibrate( time_converter );
        LOG( M_INFO,
          "SimulationManager::set_status",
          "tics per ms and resolution changed." );

        // make sure that wfr communication interval is always greater or equal
        // to resolution if no wfr is used explicitly set wfr_comm_interval
        // to resolution because communication in every step is needed
        if ( wfr_comm_interval_ < Time::get_resolution().get_ms()
          or not use_wfr_ )
        {
          wfr_comm_interval_ = Time::get_resolution().get_ms();
        }
      }
    }
    else if ( res_updated ) // only resolution changed
    {
      if ( resd < Time::get_ms_per_tic() )
      {
        LOG( M_ERROR,
          "SimulationManager::set_status",
          "Resolution must be greater than or equal to one tic. Value "
          "unchanged." );
        throw KernelException();
      }
      else if ( std::modf( resd / Time::get_ms_per_tic(), &integer_part ) != 0 )
      {
        LOG( M_ERROR,
          "SimulationManager::set_status",
          "Resolution must be a multiple of the tic length. Value unchanged." );
        throw KernelException();
      }
      else
      {
        Time::set_resolution( resd );
        clock_.calibrate(); // adjust to new resolution
        // adjust delays in the connection system to new resolution
        kernel().connection_manager.calibrate( time_converter );
        kernel().model_manager.calibrate( time_converter );
        LOG( M_INFO,
          "SimulationManager::set_status",
          "Temporal resolution changed." );

        // make sure that wfr communication interval is always greater or equal
        // to resolution if no wfr is used explicitly set wfr_comm_interval
        // to resolution because communication in every step is needed
        if ( wfr_comm_interval_ < Time::get_resolution().get_ms()
          or not use_wfr_ )
        {
          wfr_comm_interval_ = Time::get_resolution().get_ms();
        }
      }
    }
    else
    {
      LOG( M_ERROR,
        "SimulationManager::set_status",
        "change of tics_per_step requires simultaneous specification of "
        "resolution." );
      throw KernelException();
    }
  }

  // The decision whether the waveform relaxation is used
  // must be set before nodes are created.
  // Important: wfr_comm_interval_ may change depending on use_wfr_
  bool wfr;
  if ( updateValue< bool >( d, names::use_wfr, wfr ) )
  {
    if ( kernel().node_manager.size() > 1 )
    {
      LOG( M_ERROR,
        "SimulationManager::set_status",
        "Cannot enable/disable usage of waveform relaxation after nodes have "
        "been created. Please call ResetKernel first." );
      throw KernelException();
    }
    else
    {
      use_wfr_ = wfr;
      // if no wfr is used explicitly set wfr_comm_interval to resolution
      // because communication in every step is needed
      if ( not use_wfr_ )
      {
        wfr_comm_interval_ = Time::get_resolution().get_ms();
      }
    }
  }

  // wfr_comm_interval_ can only be changed if use_wfr_ is true and before
  // connections are created. If use_wfr_ is false wfr_comm_interval_ is set to
  // the resolution whenever the resolution changes.
  double wfr_interval;
  if ( updateValue< double >( d, names::wfr_comm_interval, wfr_interval ) )
  {
    if ( not use_wfr_ )
    {
      LOG( M_ERROR,
        "SimulationManager::set_status",
        "Cannot set waveform communication interval when usage of waveform "
        "relaxation is disabled. Set use_wfr to true first." );
      throw KernelException();
    }
    else if ( kernel().connection_manager.get_num_connections() != 0 )
    {
      LOG( M_ERROR,
        "SimulationManager::set_status",
        "Cannot change waveform communication interval after connections have "
        "been created. Please call ResetKernel first." );
      throw KernelException();
    }
    else if ( wfr_interval < Time::get_resolution().get_ms() )
    {
      LOG( M_ERROR,
        "SimulationManager::set_status",
        "Communication interval of the waveform relaxation must be greater or "
        "equal to the resolution of the simulation." );
      throw KernelException();
    }
    else
    {
      LOG( M_INFO,
        "SimulationManager::set_status",
        "Waveform communication interval changed successfully. " );
      wfr_comm_interval_ = wfr_interval;
    }
  }

  // set the convergence tolerance for the waveform relaxation method
  double tol;
  if ( updateValue< double >( d, names::wfr_tol, tol ) )
  {
    if ( tol < 0.0 )
    {
      LOG( M_ERROR,
        "SimulationManager::set_status",
        "Tolerance must be zero or positive" );
    }
    else
    {
      wfr_tol_ = tol;
    }
  }

  // set the maximal number of iterations for the waveform relaxation method
  long max_iter;
  if ( updateValue< long >( d, names::wfr_max_iterations, max_iter ) )
  {
    if ( max_iter <= 0 )
    {
      LOG( M_ERROR,
        "SimulationManager::set_status",
        "Maximal number of iterations  for the waveform relaxation must be "
        "positive. To disable waveform relaxation set use_wfr instead." );
    }
    else
    {
      wfr_max_iterations_ = max_iter;
    }
  }

  // set the interpolation order for the waveform relaxation method
  long interp_order;
  if ( updateValue< long >( d, names::wfr_interpolation_order, interp_order ) )
  {
    if ( ( interp_order < 0 ) or ( interp_order == 2 ) or ( interp_order > 3 ) )
    {
      LOG( M_ERROR,
        "SimulationManager::set_status",
        "Interpolation order must be 0, 1, or 3." );
    }
    else
    {
      wfr_interpolation_order_ = interp_order;
    }
  }
}

void
nest::SimulationManager::get_status( DictionaryDatum& d )
{
  def< double >( d, names::ms_per_tic, Time::get_ms_per_tic() );
  def< double >( d, names::tics_per_ms, Time::get_tics_per_ms() );
  def< long >( d, names::tics_per_step, Time::get_tics_per_step() );
  def< double >( d, names::resolution, Time::get_resolution().get_ms() );

  def< double >( d, names::T_min, Time::min().get_ms() );
  def< double >( d, names::T_max, Time::max().get_ms() );

  def< double >( d, names::time, get_time().get_ms() );
  def< long >( d, names::to_do, to_do_ );
  def< bool >( d, names::print_time, print_time_ );

  def< bool >( d, names::use_wfr, use_wfr_ );
  def< double >( d, names::wfr_comm_interval, wfr_comm_interval_ );
  def< double >( d, names::wfr_tol, wfr_tol_ );
  def< long >( d, names::wfr_max_iterations, wfr_max_iterations_ );
  def< long >( d, names::wfr_interpolation_order, wfr_interpolation_order_ );
}

void
nest::SimulationManager::prepare()
{
  assert( kernel().is_initialized() );

  if ( prepared_ )
  {
    std::string msg = "Prepare called twice.";
    LOG( M_ERROR, "SimulationManager::prepare", msg );
    throw KernelException();
  }

  if ( inconsistent_state_ )
  {
    throw KernelException(
      "Kernel is in inconsistent state after an "
      "earlier error. Please run ResetKernel first." );
  }

#ifndef DISABLE_TIMING
  if ( kernel().mpi_manager.get_rank() < 30 )
  {
    sw_prepare.start();
  }
#endif

  t_real_ = 0;
  t_slice_begin_ = timeval(); // set to timeval{0, 0} as unset flag
  t_slice_end_ = timeval();   // set to timeval{0, 0} as unset flag

  // find shortest and longest delay across all MPI processes
  // this call sets the member variables
  kernel().connection_manager.update_delay_extrema_();
  kernel().event_delivery_manager.init_moduli();

  // Check for synchronicity of global rngs over processes.
  // We need to do this ahead of any simulation in case random numbers
  // have been consumed on the SLI level.
  if ( kernel().mpi_manager.get_num_processes() > 1 )
  {
    if ( not kernel().mpi_manager.grng_synchrony(
           kernel().rng_manager.get_grng()->ulrand( 100000 ) ) )
    {
      LOG( M_ERROR,
        "SimulationManager::prepare",
        "Global Random Number Generators are not synchronized prior to "
        "simulation." );
      throw KernelException();
    }
  }

  // if at the beginning of a simulation, set up spike buffers
  if ( not simulated_ )
  {
    kernel().event_delivery_manager.configure_spike_data_buffers();
  }

  kernel().node_manager.ensure_valid_thread_local_ids();
  kernel().node_manager.prepare_nodes();

  kernel().model_manager.create_secondary_events_prototypes();

  // we have to do enter_runtime after prepare_nodes, since we use
  // calibrate to map the ports of MUSIC devices, which has to be done
  // before enter_runtime
  if ( not simulated_ ) // only enter the runtime mode once
  {
    double tick = Time::get_resolution().get_ms()
      * kernel().connection_manager.get_min_delay();
    kernel().music_manager.enter_runtime( tick );
  }
<<<<<<< HEAD

  // check whether waveform relaxation is used on any MPI process;
  // needs to be called before update_connection_intrastructure_since
  // it resizes coefficient arrays for secondary events
  kernel().node_manager.check_wfr_use();

  if ( kernel().node_manager.have_nodes_changed()
    or kernel().connection_manager.have_connections_changed() )
  {
#pragma omp parallel
    {
      const thread tid = kernel().vp_manager.get_thread_id();
      update_connection_infrastructure( tid );
    } // of omp parallel
  }

#ifndef DISABLE_TIMING
  if ( kernel().mpi_manager.get_rank() < 30 )
  {
    sw_prepare.stop();
    sw_prepare.print( "0] PrepareSimulation time: " );

    kernel().event_delivery_manager.sw_collocate_target_data.print(
      "0] GatherTargetData::collocate time: " );
    kernel().event_delivery_manager.sw_communicate_target_data.print(
      "0] GatherTargetData::communicate time: " );
    kernel().event_delivery_manager.sw_distribute_target_data.print(
      "0] GatherTargetData::distribute time: " );
  }
#endif
#ifndef DISABLE_COUNTS
  if ( kernel().mpi_manager.get_rank() < 30 )
  {
    std::cout << "0] CommSteps(Rounds)TargetData: "
              << kernel().event_delivery_manager.comm_steps_target_data << " ("
              << kernel().event_delivery_manager.comm_rounds_target_data << ")"
              << std::endl;
  }
#endif
=======
  prepared_ = true;
>>>>>>> 68919000
}

void
nest::SimulationManager::simulate( Time const& t )
{
  prepare();
  run( t );
  cleanup();
}

void
nest::SimulationManager::assert_valid_simtime( Time const& t )
{
  if ( t == Time::ms( 0.0 ) )
  {
    return;
  }

  if ( t < Time::step( 1 ) )
  {
    LOG( M_ERROR,
      "SimulationManager::run",
      String::compose( "Simulation time must be >= %1 ms (one time step).",
           Time::get_resolution().get_ms() ) );
    throw KernelException();
  }

  if ( t.is_finite() )
  {
    Time time1 = clock_ + t;
    if ( not time1.is_finite() )
    {
      std::string msg = String::compose(
        "A clock overflow will occur after %1 of %2 ms. Please reset network "
        "clock first!",
        ( Time::max() - clock_ ).get_ms(),
        t.get_ms() );
      LOG( M_ERROR, "SimulationManager::run", msg );
      throw KernelException();
    }
  }
  else
  {
    std::string msg = String::compose(
      "The requested simulation time exceeds the largest time NEST can handle "
      "(T_max = %1 ms). Please use a shorter time!",
      Time::max().get_ms() );
    LOG( M_ERROR, "SimulationManager::run", msg );
    throw KernelException();
  }
}

void
nest::SimulationManager::run( Time const& t )
{
  assert_valid_simtime( t );

<<<<<<< HEAD
#ifndef DISABLE_TIMING
  if ( kernel().mpi_manager.get_rank() < 30 )
  {
    sw_simulate.start();
  }
#endif
=======
  if ( not prepared_ )
  {
    std::string msg = "Run called without calling Prepare.";
    LOG( M_ERROR, "SimulationManager::run", msg );
    throw KernelException();
  }
>>>>>>> 68919000

  to_do_ += t.get_steps();
  to_do_total_ = to_do_;

  if ( to_do_ == 0 )
  {
    return;
  }

  // Reset profiling timers and counters within event_delivery_manager
  kernel().event_delivery_manager.reset_timers_counters();

  // from_step_ is not touched here.  If we are at the beginning
  // of a simulation, it has been reset properly elsewhere.  If
  // a simulation was ended and is now continued, from_step_ will
  // have the proper value.  to_step_ is set as in advance_time().

  delay end_sim = from_step_ + to_do_;
  if ( kernel().connection_manager.get_min_delay() < end_sim )
  {
    to_step_ =
      kernel()
        .connection_manager.get_min_delay(); // update to end of time slice
  }
  else
  {
    to_step_ = end_sim; // update to end of simulation time
  }

  // Warn about possible inconsistencies, see #504.
  // This test cannot come any earlier, because we first need to compute
  // min_delay_
  // above.
  if ( t.get_steps() % kernel().connection_manager.get_min_delay() != 0 )
  {
    LOG( M_WARNING,
      "SimulationManager::run",
      "The requested simulation time is not an integer multiple of the minimal "
      "delay in the network. This may result in inconsistent results under the "
      "following conditions: (i) A network contains more than one source of "
      "randomness, e.g., two different poisson_generators, and (ii) Simulate "
      "is called repeatedly with simulation times that are not multiples of "
      "the minimal delay." );
  }

  call_update_();

  kernel().node_manager.post_run_cleanup();

#ifndef DISABLE_TIMING
  if ( kernel().mpi_manager.get_rank() < 30 )
  {
    sw_simulate.stop();
    sw_simulate.print( "0] Simulate time: " );
  }
#endif
}

void
nest::SimulationManager::cleanup()
{
  if ( not prepared_ )
  {
    std::string msg = "Cleanup called without calling Prepare.";
    LOG( M_ERROR, "SimulationManager::cleanup", msg );
    throw KernelException();
  }

  if ( not simulated_ )
  {
    return;
  }

  // Check for synchronicity of global rngs over processes
  if ( kernel().mpi_manager.get_num_processes() > 1 )
  {
    if ( not kernel().mpi_manager.grng_synchrony(
           kernel().rng_manager.get_grng()->ulrand( 100000 ) ) )
    {
      throw KernelException(
        "In SimulationManager::cleanup(): "
        "Global Random Number Generators are not "
        "in sync at end of simulation." );
    }
  }

  kernel().node_manager.finalize_nodes();
  prepared_ = false;
}

void
nest::SimulationManager::call_update_()
{
  assert( kernel().is_initialized() and not inconsistent_state_ );

  std::ostringstream os;
  double t_sim = to_do_ * Time::get_resolution().get_ms();

  size_t num_active_nodes = kernel().node_manager.get_num_active_nodes();
  os << "Number of local nodes: " << num_active_nodes << std::endl;
  os << "Simulation time (ms): " << t_sim;

#ifdef _OPENMP
  os << std::endl
     << "Number of OpenMP threads: " << kernel().vp_manager.get_num_threads();
#else
  os << std::endl
     << "Not using OpenMP";
#endif

#ifdef HAVE_MPI
  os << std::endl
     << "Number of MPI processes: " << kernel().mpi_manager.get_num_processes();
#else
  os << std::endl
     << "Not using MPI";
#endif

  LOG( M_INFO, "SimulationManager::start_updating_", os.str() );


  if ( to_do_ == 0 )
  {
    return;
  }

  if ( print_time_ )
  {
    // TODO: Remove direct output
    std::cout << std::endl;
    print_progress_();
  }

  simulating_ = true;
  simulated_ = true;

  update_();

  simulating_ = false;

  if ( print_time_ )
  {
    std::cout << std::endl;
  }

  kernel().mpi_manager.synchronize();

  if ( exit_on_user_signal_ )
  {
    LOG( M_WARNING,
      "SimulationManager::resume",
      String::compose( "Exiting on user signal %1.", SLIsignalflag ) );
    SLIsignalflag = 0;
  }

  LOG( M_INFO, "SimulationManager::resume", "Simulation finished." );
}

void
nest::SimulationManager::update_connection_infrastructure( const thread tid )
{
#ifndef DISABLE_TIMING
  if ( tid == 0 and kernel().mpi_manager.get_rank() < 30 )
  {
    sw_restructure.start();
  }
#endif
  kernel().connection_manager.restructure_connection_tables( tid );
#ifndef DISABLE_TIMING
  if ( tid == 0 and kernel().mpi_manager.get_rank() < 30 )
  {
    sw_restructure.stop();
    sw_restructure.print( "0] Restructure time: " );
  }
#endif

#ifndef DISABLE_TIMING
  if ( tid == 0 and kernel().mpi_manager.get_rank() < 30 )
  {
    sw_sort.start();
  }
#endif
  kernel().connection_manager.sort_connections(
    tid ); // TODO@5g: move into restructure_
#ifndef DISABLE_TIMING
  if ( tid == 0 and kernel().mpi_manager.get_rank() < 30 )
  {
    sw_sort.stop();
    sw_sort.print( "0] Sort time: " );
  }
#endif

#pragma omp barrier // wait for all threads to finish sorting

#pragma omp single
  {
    kernel().connection_manager.compute_target_data_buffer_size();
    kernel().event_delivery_manager.resize_send_recv_buffers_target_data();

    // check whether primary and secondary connections exists on any
    // compute node
    kernel().connection_manager.sync_has_primary_connections();
    kernel().connection_manager.check_secondary_connections_exist();
  }

  if ( kernel().connection_manager.secondary_connections_exist() )
  {
#pragma omp barrier
    kernel()
      .connection_manager.compute_compressed_secondary_recv_buffer_positions(
        tid );
#pragma omp single
    {
      kernel().event_delivery_manager.configure_secondary_buffers();
    }
  }

  // communicate connection information from postsynaptic to
  // presynaptic side
  kernel().event_delivery_manager.gather_target_data( tid );

  if ( kernel().connection_manager.secondary_connections_exist() )
  {
    kernel().connection_manager.compress_secondary_send_buffer_pos( tid );
  }

#pragma omp single
  {
    kernel().node_manager.set_have_nodes_changed( false );
    kernel().connection_manager.set_have_connections_changed( false );
  }
}

bool
nest::SimulationManager::wfr_update_( Node* n )
{
  return ( n->wfr_update( clock_, from_step_, to_step_ ) );
}

void
nest::SimulationManager::update_()
{
  // to store done values of the different threads
  std::vector< bool > done;
  bool done_all = true;
  delay old_to_step;
  exit_on_user_signal_ = false;

  std::vector< lockPTR< WrappedThreadException > > exceptions_raised(
    kernel().vp_manager.get_num_threads() );
// parallel section begins
#pragma omp parallel
  {
    const thread tid = kernel().vp_manager.get_thread_id();

#ifndef DISABLE_TIMING
    if ( tid == 0 and kernel().mpi_manager.get_rank() < 30 )
    {
      sw_total.start();
    }
#endif

    do
    {
      if ( print_time_ )
      {
        gettimeofday( &t_slice_begin_, NULL );
      }

      if ( kernel().sp_manager.is_structural_plasticity_enabled()
        and ( ( clock_.get_steps() + from_step_ )
                % kernel()
                    .sp_manager.get_structural_plasticity_update_interval()
              == 0 ) )
      {
        for ( std::vector< Node* >::const_iterator i =
                kernel().node_manager.get_nodes_on_thread( tid ).begin();
              i != kernel().node_manager.get_nodes_on_thread( tid ).end();
              ++i )
        {
          ( *i )->update_synaptic_elements(
            Time( Time::step( clock_.get_steps() + from_step_ ) ).get_ms() );
        }
#pragma omp barrier
#pragma omp single
        {
          kernel().sp_manager.update_structural_plasticity();
        }
        // Remove 10% of the vacant elements
        for ( std::vector< Node* >::const_iterator i =
                kernel().node_manager.get_nodes_on_thread( tid ).begin();
              i != kernel().node_manager.get_nodes_on_thread( tid ).end();
              ++i )
        {
          ( *i )->decay_synaptic_elements_vacant();
        }

        // after structural plasticity has created and deleted
        // connections, update the connection infrastructure; implies
        // complete removal of presynaptic part and reconstruction
        // from postsynaptic data
        update_connection_infrastructure( tid );

      } // of structural plasticity

      if ( from_step_ == 0 )
      {
#ifdef HAVE_MUSIC
// advance the time of music by one step (min_delay * h) must
// be done after deliver_events_() since it calls
// music_event_out_proxy::handle(), which hands the spikes over to
// MUSIC *before* MUSIC time is advanced

// wait until all threads are done -> synchronize
#pragma omp barrier
// the following block is executed by the master thread only
// the other threads are enforced to wait at the end of the block
#pragma omp master
        {
          // advance the time of music by one step (min_delay * h) must
          // be done after deliver_events_() since it calls
          // music_event_out_proxy::handle(), which hands the spikes over to
          // MUSIC *before* MUSIC time is advanced
          if ( slice_ > 0 )
          {
            kernel().music_manager.advance_music_time();
          }

          // the following could be made thread-safe
          kernel().music_manager.update_music_event_handlers(
            clock_, from_step_, to_step_ );
        }
// end of master section, all threads have to synchronize at this point
#pragma omp barrier
#endif
      }

      // preliminary update of nodes that use waveform relaxtion, only
      // necessary if secondary connections exist and any node uses
      // wfr
      if ( kernel().connection_manager.secondary_connections_exist()
        and kernel().node_manager.wfr_is_used() )
      {
#pragma omp single
        {
          // if the end of the simulation is in the middle
          // of a min_delay_ step, we need to make a complete
          // step in the wfr_update and only do
          // the partial step in the final update
          // needs to be done in omp single since to_step_ is a scheduler
          // variable
          old_to_step = to_step_;
          if ( to_step_ < kernel().connection_manager.get_min_delay() )
          {
            to_step_ = kernel().connection_manager.get_min_delay();
          }
        }

        bool max_iterations_reached = true;
        const std::vector< Node* >& thread_local_wfr_nodes =
          kernel().node_manager.get_wfr_nodes_on_thread( tid );
        for ( long n = 0; n < wfr_max_iterations_; ++n )
        {
          bool done_p = true;

          // this loop may be empty for those threads
          // that do not have any nodes requiring wfr_update
          for ( std::vector< Node* >::const_iterator i =
                  thread_local_wfr_nodes.begin();
                i != thread_local_wfr_nodes.end();
                ++i )
          {
            done_p = wfr_update_( *i ) and done_p;
          }

// add done value of thread p to done vector
#pragma omp critical
          done.push_back( done_p );
// parallel section ends, wait until all threads are done -> synchronize
#pragma omp barrier

// the following block is executed by a single thread
// the other threads wait at the end of the block
#pragma omp single
          {
            // check whether all threads are done
            for ( size_t i = 0; i < done.size(); ++i )
            {
              done_all = done[ i ] and done_all;
            }

            // gather SecondaryEvents (e.g. GapJunctionEvents)
            kernel().event_delivery_manager.gather_secondary_events( done_all );

            // reset done and done_all
            //(needs to be in the single threaded part)
            done_all = true;
            done.clear();
          }

          // deliver SecondaryEvents generated during wfr_update
          // returns the done value over all threads
          done_p = kernel().event_delivery_manager.deliver_secondary_events(
            tid, true );

          if ( done_p )
          {
            max_iterations_reached = false;
            break;
          }
        } // of for (wfr_max_iterations) ...

#pragma omp single
        {
          to_step_ = old_to_step;
          if ( max_iterations_reached )
          {
            std::string msg = String::compose(
              "Maximum number of iterations reached at interval %1-%2 ms",
              clock_.get_ms(),
              clock_.get_ms() + to_step_ * Time::get_resolution().get_ms() );
            LOG( M_WARNING, "SimulationManager::wfr_update", msg );
          }
        }

      } // of if(wfr_is_used)
        // end of preliminary update

#ifndef DISABLE_TIMING
      if ( tid == 0 and kernel().mpi_manager.get_rank() < 30 )
      {
        sw_update.start();
      }
#endif
      const std::vector< Node* >& thread_local_nodes =
        kernel().node_manager.get_nodes_on_thread( tid );
      for (
        std::vector< Node* >::const_iterator node = thread_local_nodes.begin();
        node != thread_local_nodes.end();
        ++node )
      {
        // We update in a parallel region. Therefore, we need to catch
        // exceptions here and then handle them after the parallel region.
        try
        {
          if ( not( *node )->is_frozen() )
          {
            ( *node )->update( clock_, from_step_, to_step_ );
          }
        }
        catch ( std::exception& e )
        {
          // so throw the exception after parallel region
          exceptions_raised.at( tid ) = lockPTR< WrappedThreadException >(
            new WrappedThreadException( e ) );
        }
      }

// parallel section ends, wait until all threads are done -> synchronize
#pragma omp barrier
#ifndef DISABLE_TIMING
      if ( tid == 0 and kernel().mpi_manager.get_rank() < 30 )
      {
        sw_update.stop();
      }
#endif

      // gather and deliver only at end of slice, i.e., end of min_delay step
      if ( to_step_ == kernel().connection_manager.get_min_delay() )
      {
        if ( kernel().connection_manager.has_primary_connections() )
        {
          kernel().event_delivery_manager.gather_spike_data( tid );
        }
        if ( kernel().connection_manager.secondary_connections_exist() )
        {
#pragma omp single
          {
            kernel().event_delivery_manager.gather_secondary_events( true );
          }
          kernel().event_delivery_manager.deliver_secondary_events(
            tid, false );
        }
      }

#pragma omp barrier

// the following block is executed by the master thread only
// the other threads are enforced to wait at the end of the block
#pragma omp master
      {
        advance_time_();

        if ( SLIsignalflag != 0 )
        {
          LOG( M_INFO,
            "SimulationManager::update",
            "Simulation exiting on user signal." );
          exit_on_user_signal_ = true;
        }

        if ( print_time_ )
        {
          gettimeofday( &t_slice_end_, NULL );
          print_progress_();
        }
      }
// end of master section, all threads have to synchronize at this point
#pragma omp barrier

    } while ( to_do_ > 0 and not exit_on_user_signal_
      and not exceptions_raised.at( tid ) );

    // End of the slice, we update the number of synaptic elements
    for ( std::vector< Node* >::const_iterator i =
            kernel().node_manager.get_nodes_on_thread( tid ).begin();
          i != kernel().node_manager.get_nodes_on_thread( tid ).end();
          ++i )
    {
      ( *i )->update_synaptic_elements(
        Time( Time::step( clock_.get_steps() + to_step_ ) ).get_ms() );
    }

#ifndef DISABLE_TIMING
    if ( tid == 0 and kernel().mpi_manager.get_rank() < 30 )
    {
      sw_total.stop();
      sw_update.print( "0] Update time: " );
      kernel().event_delivery_manager.sw_collocate_spike_data.print(
        "0] GatherSpikeData::collocate time: " );
      kernel().event_delivery_manager.sw_communicate_spike_data.print(
        "0] GatherSpikeData::communicate time: " );
      kernel().event_delivery_manager.sw_deliver_spike_data.print(
        "0] GatherSpikeData::deliver time: " );
      kernel().event_delivery_manager.sw_communicate_secondary_events.print(
        "0] GatherSecondaryData::communicate time: " );
      sw_total.print( "0] Total time: " );
    }
#endif

#ifndef DISABLE_COUNTS
    if ( tid == 0 and kernel().mpi_manager.get_rank() < 30 )
    {
      std::cout << "0] CommSteps(Rounds)SpikeData: "
                << kernel().event_delivery_manager.comm_steps_spike_data << " ("
                << kernel().event_delivery_manager.comm_rounds_spike_data << ")"
                << std::endl;
      std::cout << "0] CommStepsSecondaryEvents: "
                << kernel().event_delivery_manager.comm_steps_secondary_events
                << std::endl;
      std::cout << "0] CallCount deliver_events_5g_: ";
      for ( thread tid = 0; tid < kernel().vp_manager.get_num_threads(); ++tid )
      {
        std::cout
          << kernel().event_delivery_manager.call_count_deliver_events_5g[ tid ]
          << " ";
      }
      std::cout << std::endl;
      std::cout << "0] CallCount Connector::send(): " << std::endl;
      kernel().connection_manager.print_call_counts_connectors();
    }
#endif

  } // of omp parallel

  // check if any exceptions have been raised
  for ( thread tid = 0; tid < kernel().vp_manager.get_num_threads(); ++tid )
  {
    if ( exceptions_raised.at( tid ).valid() )
    {
      simulating_ = false; // must mark this here, see #311
      inconsistent_state_ = true;
      throw WrappedThreadException( *( exceptions_raised.at( tid ) ) );
    }
  }
}

void
nest::SimulationManager::reset_network()
{
  if ( not has_been_simulated() )
  {
    return; // nothing to do
  }

  kernel().event_delivery_manager.clear_pending_spikes();

  kernel().node_manager.reset_nodes_state();

  // ConnectionManager doesn't support resetting dynamic synapses yet
  LOG( M_WARNING,
    "SimulationManager::ResetNetwork",
    "Synapses with internal dynamics (facilitation, STDP) are not reset.\n"
    "This will be implemented in a future version of NEST." );
}

void
nest::SimulationManager::advance_time_()
{
  // time now advanced time by the duration of the previous step
  to_do_ -= to_step_ - from_step_;

  // advance clock, update modulos, slice counter only if slice completed
  if ( ( delay ) to_step_ == kernel().connection_manager.get_min_delay() )
  {
    clock_ += Time::step( kernel().connection_manager.get_min_delay() );
    ++slice_;
    kernel().event_delivery_manager.update_moduli();
    from_step_ = 0;
  }
  else
  {
    from_step_ = to_step_;
  }

  long end_sim = from_step_ + to_do_;

  if ( kernel().connection_manager.get_min_delay() < ( delay ) end_sim )
  {
    // update to end of time slice
    to_step_ = kernel().connection_manager.get_min_delay();
  }
  else
  {
    to_step_ = end_sim; // update to end of simulation time
  }

  assert( to_step_ - from_step_
    <= ( long ) kernel().connection_manager.get_min_delay() );
}

void
nest::SimulationManager::print_progress_()
{
  double rt_factor = 0.0;

  if ( t_slice_end_.tv_sec != 0 )
  {
    // usec
    long t_real_s = ( t_slice_end_.tv_sec - t_slice_begin_.tv_sec ) * 1e6;
    // usec
    t_real_ += t_real_s + ( t_slice_end_.tv_usec - t_slice_begin_.tv_usec );
    // ms
    double t_real_acc = ( t_real_ ) / 1000.;
    double t_sim_acc =
      ( to_do_total_ - to_do_ ) * Time::get_resolution().get_ms();
    rt_factor = t_sim_acc / t_real_acc;
  }

  int percentage = ( 100 - int( float( to_do_ ) / to_do_total_ * 100 ) );

  std::cout << "\r" << std::setw( 3 ) << std::right << percentage << " %: "
            << "network time: " << std::fixed << std::setprecision( 1 )
            << clock_.get_ms() << " ms, "
            << "realtime factor: " << std::setprecision( 4 ) << rt_factor
            << std::resetiosflags( std::ios_base::floatfield );
  std::flush( std::cout );
}

nest::Time const
nest::SimulationManager::get_previous_slice_origin() const
{
  return clock_ - Time::step( kernel().connection_manager.get_min_delay() );
}<|MERGE_RESOLUTION|>--- conflicted
+++ resolved
@@ -463,7 +463,7 @@
       * kernel().connection_manager.get_min_delay();
     kernel().music_manager.enter_runtime( tick );
   }
-<<<<<<< HEAD
+  prepared_ = true;
 
   // check whether waveform relaxation is used on any MPI process;
   // needs to be called before update_connection_intrastructure_since
@@ -503,9 +503,6 @@
               << std::endl;
   }
 #endif
-=======
-  prepared_ = true;
->>>>>>> 68919000
 }
 
 void
@@ -563,21 +560,19 @@
 {
   assert_valid_simtime( t );
 
-<<<<<<< HEAD
-#ifndef DISABLE_TIMING
-  if ( kernel().mpi_manager.get_rank() < 30 )
-  {
-    sw_simulate.start();
-  }
-#endif
-=======
   if ( not prepared_ )
   {
     std::string msg = "Run called without calling Prepare.";
     LOG( M_ERROR, "SimulationManager::run", msg );
     throw KernelException();
   }
->>>>>>> 68919000
+
+#ifndef DISABLE_TIMING
+  if ( kernel().mpi_manager.get_rank() < 30 )
+  {
+    sw_simulate.start();
+  }
+#endif
 
   to_do_ += t.get_steps();
   to_do_total_ = to_do_;
