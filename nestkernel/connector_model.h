--- conflicted
+++ resolved
@@ -229,7 +229,20 @@
     double_t weight,
     double_t delay );
 
-<<<<<<< HEAD
+  /**
+   * Delete a connection of a given type directed to a defined target Node
+   * @param tgt Target node
+   * @param target_thread Thread of the target
+   * @param conn Connector Base from where the connection will be deleted
+   * @param syn_id Synapse type
+   * @return A new Connector, equal to the original but with an erased
+   * connection to the defined target.
+   */
+  ConnectorBase* delete_connection( Node& tgt,
+    size_t target_thread,
+    ConnectorBase* conn,
+    synindex syn_id );
+
   void add_connection_5g( Node& src,
     Node& tgt,
     HetConnector* hetconn,
@@ -243,10 +256,6 @@
     DictionaryDatum& d,
     double_t delay,
     double_t weight );
-=======
-  ConnectorBase*
-  delete_connection( Node& tgt, size_t target_thread, ConnectorBase* conn, synindex syn_id );
->>>>>>> 76df890d
 
   ConnectorModel* clone( std::string ) const;
 
