/*
 *  model_manager.cpp
 *
 *  This file is part of NEST.
 *
 *  Copyright (C) 2004 The NEST Initiative
 *
 *  NEST is free software: you can redistribute it and/or modify
 *  it under the terms of the GNU General Public License as published by
 *  the Free Software Foundation, either version 2 of the License, or
 *  (at your option) any later version.
 *
 *  NEST is distributed in the hope that it will be useful,
 *  but WITHOUT ANY WARRANTY; without even the implied warranty of
 *  MERCHANTABILITY or FITNESS FOR A PARTICULAR PURPOSE.  See the
 *  GNU General Public License for more details.
 *
 *  You should have received a copy of the GNU General Public License
 *  along with NEST.  If not, see <http://www.gnu.org/licenses/>.
 *
 */

#include "model_manager.h"

// C++ includes:
#include <algorithm>
#include <iostream>
#include <vector>

// Includes from libnestutil:
#include "compose.hpp"

// Includes from nestkernel:
#include "genericmodel_impl.h"
#include "kernel_manager.h"
#include "model_manager_impl.h"
#include "proxynode.h"
#include "sibling_container.h"


namespace nest
{

ModelManager::ModelManager()
  : pristine_models_()
  , models_()
  , pristine_prototypes_()
  , prototypes_()
  , modeldict_( new Dictionary )
  , synapsedict_( new Dictionary )
  , siblingcontainer_model_( 0 )
  , proxynode_model_( 0 )
  , proxy_nodes_()
  , dummy_spike_sources_()
  , model_defaults_modified_( false )
{
}

ModelManager::~ModelManager()
{
  clear_models_( true );

  clear_prototypes_();

  // Now we can delete the clean model prototypes
  std::vector< ConnectorModel* >::iterator i;
  for ( i = pristine_prototypes_.begin(); i != pristine_prototypes_.end(); ++i )
  {
    if ( *i != 0 )
    {
      delete *i;
    }
  }

  std::vector< std::pair< Model*, bool > >::iterator j;
  for ( j = pristine_models_.begin(); j != pristine_models_.end(); ++j )
  {
    if ( ( *j ).first != 0 )
    {
      delete ( *j ).first;
    }
  }
}

void
ModelManager::initialize()
{
  if ( siblingcontainer_model_ == 0 && proxynode_model_ == 0 )
  {
    // initialize these models only once outside of the constructor
    // as the node model asks for the # of threads to setup slipools
    // but during construction of ModelManager, the KernelManager is not created
    siblingcontainer_model_ =
      new GenericModel< SiblingContainer >( std::string( "siblingcontainer" ),
        /* deprecation_info */ "" );
    siblingcontainer_model_->set_type_id( 0 );
    pristine_models_.push_back(
      std::pair< Model*, bool >( siblingcontainer_model_, true ) );

    proxynode_model_ =
      new GenericModel< proxynode >( "proxynode", /* deprecation_info */ "" );
    proxynode_model_->set_type_id( 1 );
    pristine_models_.push_back(
      std::pair< Model*, bool >( proxynode_model_, true ) );
  }

  // Re-create the model list from the clean prototypes
  for ( index i = 0; i < pristine_models_.size(); ++i )
  {
    assert( pristine_models_[ i ].first != 0 );

    // set the number of threads for the number of sli pools
    pristine_models_[ i ].first->set_threads();
    std::string name = pristine_models_[ i ].first->get_name();
    models_.push_back( pristine_models_[ i ].first->clone( name ) );
    if ( not pristine_models_[ i ].second )
    {
<<<<<<< HEAD
      modeldict_->insert( name, i );
=======
      // set the num of threads for the number of sli pools
      pristine_models_[ i ].first->set_threads();
      std::string name = pristine_models_[ i ].first->get_name();
      models_.push_back( pristine_models_[ i ].first->clone( name ) );
      if ( not pristine_models_[ i ].second )
      {
        modeldict_->insert( name, i );
      }
>>>>>>> 7d3c92fc
    }
  }

  // create proxy nodes, one for each thread and model
  proxy_nodes_.resize( kernel().vp_manager.get_num_threads() );
  int proxy_model_id = get_model_id( "proxynode" );
  for ( thread t = 0;
        t < static_cast< thread >( kernel().vp_manager.get_num_threads() );
        ++t )
  {
    for ( index i = 0; i < pristine_models_.size(); ++i )
    {
      assert( pristine_models_[ i ].first != 0 );
      Node* newnode = proxynode_model_->allocate( t );
      newnode->set_model_id( i );
      proxy_nodes_[ t ].push_back( newnode );
    }
    Node* newnode = proxynode_model_->allocate( t );
    newnode->set_model_id( proxy_model_id );
    dummy_spike_sources_.push_back( newnode );
  }

  synapsedict_->clear();

  // one list of prototypes per thread
  std::vector< std::vector< ConnectorModel* > > tmp_proto(
    kernel().vp_manager.get_num_threads() );
  prototypes_.swap( tmp_proto );

  // (re-)append all synapse prototypes
  for (
    std::vector< ConnectorModel* >::iterator i = pristine_prototypes_.begin();
    i != pristine_prototypes_.end();
    ++i )
  {
    if ( *i != 0 )
    {
      std::string name = ( *i )->get_name();
      for ( thread t = 0;
            t < static_cast< thread >( kernel().vp_manager.get_num_threads() );
            ++t )
      {
        prototypes_[ t ].push_back( ( *i )->clone( name ) );
      }
      synapsedict_->insert( name, prototypes_[ 0 ].size() - 1 );
    }
  }
}

void
ModelManager::finalize()
{
  clear_models_();
  clear_prototypes_();
  delete_secondary_events_prototypes();

  // We free all Node memory
  std::vector< std::pair< Model*, bool > >::iterator m;
  for ( m = pristine_models_.begin(); m != pristine_models_.end(); ++m )
  {
    // delete all nodes, because cloning the model may have created instances.
    ( *m ).first->clear();
  }
}

void
ModelManager::set_status( const DictionaryDatum& )
{
}

void
ModelManager::get_status( DictionaryDatum& )
{
}

index
ModelManager::copy_model( Name old_name, Name new_name, DictionaryDatum params )
{
  if ( modeldict_->known( new_name ) || synapsedict_->known( new_name ) )
  {
    throw NewModelNameExists( new_name );
  }

  const Token oldnodemodel = modeldict_->lookup( old_name );
  const Token oldsynmodel = synapsedict_->lookup( old_name );

  index new_id;
  if ( not oldnodemodel.empty() )
  {
    index old_id = static_cast< index >( oldnodemodel );
    new_id = copy_node_model_( old_id, new_name );
    set_node_defaults_( new_id, params );
  }
  else if ( not oldsynmodel.empty() )
  {
    index old_id = static_cast< index >( oldsynmodel );
    new_id = copy_synapse_model_( old_id, new_name );
    set_synapse_defaults_( new_id, params );
  }
  else
  {
    throw UnknownModelName( old_name );
  }

  return new_id;
}

index
ModelManager::register_node_model_( Model* model, bool private_model )
{
  const index id = models_.size();
  model->set_model_id( id );
  model->set_type_id( id );

  std::string name = model->get_name();

  pristine_models_.push_back(
    std::pair< Model*, bool >( model, private_model ) );
  models_.push_back( model->clone( name ) );
  int proxy_model_id = get_model_id( "proxynode" );
  assert( proxy_model_id > 0 );
  Model* proxy_model = models_[ proxy_model_id ];
  assert( proxy_model != 0 );

  for ( thread t = 0;
        t < static_cast< thread >( kernel().vp_manager.get_num_threads() );
        ++t )
  {
    Node* newnode = proxy_model->allocate( t );
    newnode->set_model_id( id );
    proxy_nodes_[ t ].push_back( newnode );
  }
<<<<<<< HEAD

  if ( not private_model )
=======
  if ( not private_model )
  {
>>>>>>> 7d3c92fc
    modeldict_->insert( name, id );
  }

  return id;
}

index
ModelManager::copy_node_model_( index old_id, Name new_name )
{
  Model* old_model = get_model( old_id );
  old_model->deprecation_warning( "CopyModel" );

  Model* new_model = old_model->clone( new_name.toString() );
  models_.push_back( new_model );

  index new_id = models_.size() - 1;
  modeldict_->insert( new_name, new_id );

  for ( thread t = 0;
        t < static_cast< thread >( kernel().vp_manager.get_num_threads() );
        ++t )
  {
    Node* newnode = proxynode_model_->allocate( t );
    newnode->set_model_id( new_id );
    proxy_nodes_[ t ].push_back( newnode );
  }

  return new_id;
}

index
ModelManager::copy_synapse_model_( index old_id, Name new_name )
{
  size_t new_id = prototypes_[ 0 ].size();

  if ( new_id == invalid_synindex ) // we wrapped around (=255), maximal id of
                                    // synapse_model = 254
  {
    LOG( M_ERROR,
      "ModelManager::copy_synapse_model_",
      "CopyModel cannot generate another synapse. Maximal synapse model count "
      "of 255 exceeded." );
    throw KernelException( "Synapse model count exceeded" );
  }
  assert( new_id != invalid_synindex );

  // if the copied synapse is a secondary connector model the synid of the copy
  // has to be mapped to the corresponding secondary event type
  if ( not get_synapse_prototype( old_id ).is_primary() )
  {
    ( get_synapse_prototype( old_id ).get_event() )->add_syn_id( new_id );
  }

  for ( thread t = 0;
        t < static_cast< thread >( kernel().vp_manager.get_num_threads() );
        ++t )
  {
    prototypes_[ t ].push_back(
      get_synapse_prototype( old_id ).clone( new_name.toString() ) );
    prototypes_[ t ][ new_id ]->set_syn_id( new_id );
  }

  synapsedict_->insert( new_name, new_id );
  return new_id;
}


void
ModelManager::set_model_defaults( Name name, DictionaryDatum params )
{
  const Token nodemodel = modeldict_->lookup( name );
  const Token synmodel = synapsedict_->lookup( name );

  index id;
  if ( not nodemodel.empty() )
  {
    id = static_cast< index >( nodemodel );
    set_node_defaults_( id, params );
  }
  else if ( not synmodel.empty() )
  {
    id = static_cast< index >( synmodel );
    set_synapse_defaults_( id, params );
  }
  else
  {
    throw UnknownModelName( name );
  }

  model_defaults_modified_ = true;
}


void
ModelManager::set_node_defaults_( index model_id,
  const DictionaryDatum& params )
{
  params->clear_access_flags();

  get_model( model_id )->set_status( params );

  ALL_ENTRIES_ACCESSED( *params,
    "ModelManager::set_node_defaults_",
    "Unread dictionary entries: " );
}

void
ModelManager::set_synapse_defaults_( index model_id,
  const DictionaryDatum& params )
{
  params->clear_access_flags();
  assert_valid_syn_id( model_id );

  std::vector< lockPTR< WrappedThreadException > > exceptions_raised_(
    kernel().vp_manager.get_num_threads() );
#ifdef _OPENMP
#pragma omp parallel
  {
    index t = kernel().vp_manager.get_thread_id();
#else // clang-format off
  for ( index t = 0; t < kernel().vp_manager.get_num_threads(); ++t )
  {
#endif // clang-format on
    try
    {
      prototypes_[ t ][ model_id ]->set_status( params );
    }
    catch ( std::exception& err )
    {
      // We must create a new exception here, err's lifetime ends at
      // the end of the catch block.
      exceptions_raised_.at( t ) =
        lockPTR< WrappedThreadException >( new WrappedThreadException( err ) );
    }
  }

  for ( index t = 0; t < kernel().vp_manager.get_num_threads(); ++t )
  {
    if ( exceptions_raised_.at( t ).valid() )
    {
      throw WrappedThreadException( *( exceptions_raised_.at( t ) ) );
    }
  }

  ALL_ENTRIES_ACCESSED( *params,
    "ModelManager::set_synapse_defaults_",
    "Unread dictionary entries: " );
}

// TODO: replace int with index and return value -1 with invalid_index, also
// change all pertaining code
int
ModelManager::get_model_id( const Name name ) const
{
  const Name model_name( name );
  for ( int i = 0; i < ( int ) models_.size(); ++i )
  {
    assert( models_[ i ] != NULL );
    if ( model_name == models_[ i ]->get_name() )
    {
      return i;
    }
  }
  return -1;
}


DictionaryDatum
ModelManager::get_connector_defaults( synindex syn_id ) const
{
  assert_valid_syn_id( syn_id );

  DictionaryDatum dict( new Dictionary() );

  for ( thread t = 0;
        t < static_cast< thread >( kernel().vp_manager.get_num_threads() );
        ++t )
  {
    // each call adds to num_connections
    prototypes_[ t ][ syn_id ]->get_status( dict );
  }

  ( *dict )[ "num_connections" ] =
    kernel().connection_manager.get_num_connections( syn_id );

  return dict;
}

bool
ModelManager::connector_requires_symmetric( synindex syn_id ) const
{
  assert_valid_syn_id( syn_id );

  return prototypes_[ 0 ][ syn_id ]->requires_symmetric();
}

void
ModelManager::clear_models_( bool called_from_destructor )
{
  // no message on destructor call, may come after MPI_Finalize()
  if ( not called_from_destructor )
  {
    LOG( M_INFO,
      "ModelManager::clear_models_",
      "Models will be cleared and parameters reset." );
  }

  // We delete all models, which will also delete all nodes. The
  // built-in models will be recovered from the pristine_models_ in
  // init()
  for ( std::vector< Model* >::iterator m = models_.begin(); m != models_.end();
        ++m )
  {
    if ( *m != 0 )
    {
      delete *m;
    }
  }

  models_.clear();
  proxy_nodes_.clear();
  dummy_spike_sources_.clear();

  modeldict_->clear();

  model_defaults_modified_ = false;
}

void
ModelManager::clear_prototypes_()
{
  for ( std::vector< std::vector< ConnectorModel* > >::iterator it =
          prototypes_.begin();
        it != prototypes_.end();
        ++it )
  {
    for ( std::vector< ConnectorModel* >::iterator pt = it->begin();
          pt != it->end();
          ++pt )
    {
      if ( *pt != 0 )
      {
        delete *pt;
      }
    }
    it->clear();
  }
  prototypes_.clear();
}

void
ModelManager::calibrate( const TimeConverter& tc )
{
  for ( thread t = 0;
        t < static_cast< thread >( kernel().vp_manager.get_num_threads() );
        ++t )
  {
    for (
      std::vector< ConnectorModel* >::iterator pt = prototypes_[ t ].begin();
      pt != prototypes_[ t ].end();
      ++pt )
    {
      if ( *pt != 0 )
      {
        ( *pt )->calibrate( tc );
      }
    }
  }
}

//!< Functor to compare Models by their name.
bool
ModelManager::compare_model_by_id_( const int a, const int b )
{
  return kernel().model_manager.get_model( a )->get_name()
    < kernel().model_manager.get_model( b )->get_name();
}

void
ModelManager::memory_info() const
{

  std::cout.setf( std::ios::left );
  std::vector< index > idx( get_num_node_models() );

  for ( index i = 0; i < get_num_node_models(); ++i )
  {
    idx[ i ] = i;
  }

  std::sort( idx.begin(), idx.end(), compare_model_by_id_ );

  std::string sep( "--------------------------------------------------" );

  std::cout << sep << std::endl;
  std::cout << std::setw( 25 ) << "Name" << std::setw( 13 ) << "Capacity"
            << std::setw( 13 ) << "Available" << std::endl;
  std::cout << sep << std::endl;

  for ( index i = 0; i < get_num_node_models(); ++i )
  {
    Model* mod = models_[ idx[ i ] ];
    if ( mod->mem_capacity() != 0 )
    {
      std::cout << std::setw( 25 ) << mod->get_name() << std::setw( 13 )
                << mod->mem_capacity() * mod->get_element_size()
                << std::setw( 13 )
                << mod->mem_available() * mod->get_element_size() << std::endl;
    }
  }

  std::cout << sep << std::endl;
  std::cout.unsetf( std::ios::left );
}

void
ModelManager::create_secondary_events_prototypes()
{
  if ( secondary_events_prototypes_.size()
    < kernel().vp_manager.get_num_threads() )
  {
    delete_secondary_events_prototypes();
    std::vector< SecondaryEvent* > prototype;
    prototype.resize( secondary_connector_models_.size(), NULL );
    secondary_events_prototypes_.resize(
      kernel().vp_manager.get_num_threads(), prototype );

    for ( size_t i = 0; i < secondary_connector_models_.size(); i++ )
    {
      if ( secondary_connector_models_[ i ] != NULL )
      {
        prototype = secondary_connector_models_[ i ]->create_event(
          kernel().vp_manager.get_num_threads() );
        for ( size_t j = 0; j < secondary_events_prototypes_.size(); j++ )
        {
          secondary_events_prototypes_[ j ][ i ] = prototype[ j ];
        }
      }
    }
  }
}

synindex
ModelManager::register_connection_model_( ConnectorModel* cf )
{
  if ( synapsedict_->known( cf->get_name() ) )
  {
    delete cf;
    std::string msg = String::compose(
      "A synapse type called '%1' already exists.\n"
      "Please choose a different name!",
      cf->get_name() );
    throw NamingConflict( msg );
  }

  pristine_prototypes_.push_back( cf );

  const synindex syn_id = prototypes_[ 0 ].size();
  pristine_prototypes_[ syn_id ]->set_syn_id( syn_id );

  for ( thread t = 0;
        t < static_cast< thread >( kernel().vp_manager.get_num_threads() );
        ++t )
  {
    prototypes_[ t ].push_back( cf->clone( cf->get_name() ) );
    prototypes_[ t ][ syn_id ]->set_syn_id( syn_id );
  }

  synapsedict_->insert( cf->get_name(), syn_id );

  return syn_id;
}

} // namespace nest<|MERGE_RESOLUTION|>--- conflicted
+++ resolved
@@ -115,18 +115,7 @@
     models_.push_back( pristine_models_[ i ].first->clone( name ) );
     if ( not pristine_models_[ i ].second )
     {
-<<<<<<< HEAD
       modeldict_->insert( name, i );
-=======
-      // set the num of threads for the number of sli pools
-      pristine_models_[ i ].first->set_threads();
-      std::string name = pristine_models_[ i ].first->get_name();
-      models_.push_back( pristine_models_[ i ].first->clone( name ) );
-      if ( not pristine_models_[ i ].second )
-      {
-        modeldict_->insert( name, i );
-      }
->>>>>>> 7d3c92fc
     }
   }
 
@@ -259,13 +248,8 @@
     newnode->set_model_id( id );
     proxy_nodes_[ t ].push_back( newnode );
   }
-<<<<<<< HEAD
-
   if ( not private_model )
-=======
-  if ( not private_model )
-  {
->>>>>>> 7d3c92fc
+  {
     modeldict_->insert( name, id );
   }
 
