/*
 *  nest_names.cpp
 *
 *  This file is part of NEST.
 *
 *  Copyright (C) 2004 The NEST Initiative
 *
 *  NEST is free software: you can redistribute it and/or modify
 *  it under the terms of the GNU General Public License as published by
 *  the Free Software Foundation, either version 2 of the License, or
 *  (at your option) any later version.
 *
 *  NEST is distributed in the hope that it will be useful,
 *  but WITHOUT ANY WARRANTY; without even the implied warranty of
 *  MERCHANTABILITY or FITNESS FOR A PARTICULAR PURPOSE.  See the
 *  GNU General Public License for more details.
 *
 *  You should have received a copy of the GNU General Public License
 *  along with NEST.  If not, see <http://www.gnu.org/licenses/>.
 *
 */
#include "nest_names.h"

namespace nest
{

namespace names
{

const Name a( "a" );
const Name a_acausal( "a_acausal" );
const Name a_causal( "a_causal" );
const Name A_minus( "A_minus" );
const Name A_plus( "A_plus" );
const Name a_thresh_th( "a_thresh_th" );
const Name a_thresh_tl( "a_thresh_tl" );
const Name acceptable_latency( "acceptable_latency" );
const Name accumulator( "accumulator" );
const Name Act_h( "Act_h" );
const Name Act_m( "Act_m" );
const Name activity( "activity" );
const Name adaptive_spike_buffers( "adaptive_spike_buffers" );
const Name adaptive_target_buffers( "adaptive_target_buffers" );
const Name ahp_bug( "ahp_bug" );
const Name allow_offgrid_spikes( "allow_offgrid_spikes" );
const Name allow_offgrid_times( "allow_offgrid_times" );
const Name alpha( "alpha" );
const Name alpha_1( "alpha_1" );
const Name alpha_2( "alpha_2" );
const Name Aminus( "Aminus" );
const Name Aminus_triplet( "Aminus_triplet" );
const Name AMPA( "AMPA" );
const Name amplitude( "amplitude" );
const Name amplitude_times( "amplitude_times" );
const Name amplitude_values( "amplitude_values" );
const Name Aplus( "Aplus" );
const Name Aplus_triplet( "Aplus_triplet" );
const Name archiver_length( "archiver_length" );
const Name autapses( "autapses" );
const Name available( "available" );

const Name b( "b" );
const Name beta( "beta" );
const Name beta_Ca( "beta_Ca" );
const Name binary( "binary" );
<<<<<<< HEAD
const Name buffer_size( "buffer_size" );
=======
const Name buffer_size_secondary_events( "buffer_size_secondary_events" );
const Name buffer_size_spike_data( "buffer_size_spike_data" );
const Name buffer_size_target_data( "buffer_size_target_data" );
>>>>>>> 18f25d59

const Name c( "c" );
const Name c_1( "c_1" );
const Name c_2( "c_2" );
const Name c_3( "c_3" );
const Name C_m( "C_m" );
const Name Ca( "Ca" );
const Name calibrate( "calibrate" );
const Name calibrate_node( "calibrate_node" );
const Name capacity( "capacity" );
const Name clear( "clear" );
<<<<<<< HEAD
const Name coeff_ex( "coeff_ex" );
const Name coeff_in( "coeff_in" );
const Name coeff_m( "coeff_m" );
=======
const Name close_after_simulate( "close_after_simulate" );
const Name close_on_reset( "close_on_reset" );
>>>>>>> 18f25d59
const Name configbit_0( "configbit_0" );
const Name configbit_1( "configbit_1" );
const Name connection_count( "connection_count" );
const Name consistent_integration( "consistent_integration" );
const Name continuous( "continuous" );
const Name count_covariance( "count_covariance" );
const Name count_histogram( "count_histogram" );
const Name covariance( "covariance" );
const Name currents( "currents" );
const Name customdict( "customdict" );

const Name d( "d" );
const Name data( "data" );
const Name data_path( "data_path" );
const Name data_prefix( "data_prefix" );
const Name dead_time( "dead_time" );
const Name dead_time_random( "dead_time_random" );
const Name dead_time_shape( "dead_time_shape" );
const Name delay( "delay" );
const Name delays( "delays" );
const Name deliver_interval( "deliver_interval" );
const Name delta_P( "delta_P" );
const Name Delta_T( "Delta_T" );
const Name delta_tau( "delta_tau" );
const Name delta_u( "delta_u" );
const Name Delta_V( "Delta_V" );
const Name dg( "dg" );
const Name dg_ex( "dg_ex" );
const Name dg_in( "dg_in" );
const Name dI_syn_ex( "dI_syn_ex" );
const Name dI_syn_in( "dI_syn_in" );
const Name dict_miss_is_error( "dict_miss_is_error" );
const Name diffusion_factor( "diffusion_factor" );
const Name distal_curr( "distal_curr" );
const Name distal_exc( "distal_exc" );
const Name distal_inh( "distal_inh" );
const Name distribution( "distribution" );
const Name drift_factor( "drift_factor" );
const Name driver_readout_time( "driver_readout_time" );
const Name dt( "dt" );
const Name dU( "U" );

const Name E_ahp( "E_ahp" );
const Name E_ex( "E_ex" );
const Name E_in( "E_in" );
const Name E_K( "E_K" );
const Name E_L( "E_L" );
const Name E_Na( "E_Na" );
const Name E_rev( "E_rev" );
const Name E_rev_AMPA( "E_rev_AMPA" );
const Name E_rev_GABA_A( "E_rev_GABA_A" );
const Name E_rev_GABA_B( "E_rev_GABA_B" );
const Name E_rev_h( "E_rev_h" );
const Name E_rev_KNa( "E_rev_KNa" );
const Name E_rev_NaP( "E_rev_NaP" );
const Name E_rev_NMDA( "E_rev_NMDA" );
const Name E_rev_T( "E_rev_T" );
const Name E_rr( "E_rr" );
const Name E_sfa( "E_sfa" );
const Name element_type( "element_type" );
const Name elementsize( "elementsize" );
const Name eps( "eps" );
const Name equilibrate( "equilibrate" );
const Name error( "error" );
const Name eta( "eta" );
const Name events( "events" );
const Name ex_spikes( "ex_spikes" );

const Name fbuffer_size( "fbuffer_size" );
const Name file( "file" );
const Name file_extension( "file_extension" );
const Name filenames( "filenames" );
const Name frequency( "frequency" );
const Name frozen( "frozen" );

const Name g( "g" );
const Name g_ahp( "g_ahp" );
const Name g_AMPA( "g_AMPA" );
const Name g_ex( "g_ex" );
const Name g_GABA_A( "g_GABA_A" );
const Name g_GABA_B( "g_GABA_B" );
const Name g_in( "g_in" );
const Name g_K( "g_K" );
const Name g_KL( "g_KL" );
const Name g_Kv1( "g_Kv1" );
const Name g_Kv3( "g_Kv3" );
const Name g_L( "g_L" );
const Name g_Na( "g_Na" );
const Name g_NaL( "g_NaL" );
const Name g_NMDA( "g_NMDA" );
const Name g_pd( "g_pd" );
const Name g_peak_AMPA( "g_peak_AMPA" );
const Name g_peak_GABA_A( "g_peak_GABA_A" );
const Name g_peak_GABA_B( "g_peak_GABA_B" );
const Name g_peak_h( "g_peak_h" );
const Name g_peak_KNa( "g_peak_KNa" );
const Name g_peak_NaP( "g_peak_NaP" );
const Name g_peak_NMDA( "g_peak_NMDA" );
const Name g_peak_T( "g_peak_T" );
const Name g_rr( "g_rr" );
const Name g_sfa( "g_sfa" );
const Name g_sp( "g_sp" );
const Name GABA_A( "GABA_A" );
const Name GABA_B( "GABA_B" );
const Name gamma_shape( "gamma_shape" );
const Name gaussian( "gaussian" );
const Name global_id( "global_id" );
const Name grng( "grng" );
const Name grng_seed( "grng_seed" );
const Name growth_curve( "growth_curve" );
const Name growth_factor_buffer_spike_data( "growth_factor_buffer_spike_data" );
const Name growth_factor_buffer_target_data(
  "growth_factor_buffer_target_data" );
const Name growth_rate( "growth_rate" );
const Name gsl_error_tol( "gsl_error_tol" );

const Name h( "h" );
const Name has_connections( "has_connections" );
const Name has_delay( "has_delay" );
const Name histogram( "histogram" );
const Name histogram_correction( "histogram_correction" );
const Name HMIN( "HMIN" );

const Name I( "I" );
const Name I_ahp( "I_ahp" );
const Name I_e( "I_e" );
const Name I_h( "I_h" );
const Name I_KNa( "I_KNa" );
const Name I_NaP( "I_NaP" );
const Name I_stc( "I_stc" );
const Name I_syn( "I_syn" );
const Name I_syn_ex( "I_syn_ex" );
const Name I_syn_in( "I_syn_in" );
const Name I_T( "I_T" );
const Name in_spikes( "in_spikes" );
const Name Inact_n( "Inact_n" );
const Name Inact_p( "Inact_p" );
const Name indegree( "indegree" );
const Name index_map( "index_map" );
const Name individual_spike_trains( "individual_spike_trains" );
const Name init_flag( "init_flag" );
const Name instant_unblock_NMDA( "instant_unblock_NMDA" );
const Name instantiations( "instantiations" );
const Name Interpol_Order( "Interpol_Order" );
const Name interval( "interval" );
const Name is_refractory( "is_refractory" );

const Name keep_source_table( "keep_source_table" );
const Name Kplus( "Kplus" );
const Name Kplus_triplet( "Kplus_triplet" );

const Name label( "label" );
const Name lambda( "lambda" );
const Name lambda_0( "lambda_0" );
const Name len_kernel( "len_kernel" );
const Name linear( "linear" );
const Name linear_summation( "linear_summation" );
const Name local( "local" );
const Name local_id( "local_id" );
const Name local_num_threads( "local_num_threads" );
const Name local_spike_counter( "local_spike_counter" );
const Name lookuptable_0( "lookuptable_0" );
const Name lookuptable_1( "lookuptable_1" );
const Name lookuptable_2( "lookuptable_2" );

const Name make_symmetric( "make_symmetric" );
const Name max_buffer_size_spike_data( "max_buffer_size_spike_data" );
const Name max_buffer_size_target_data( "max_buffer_size_target_data" );
const Name max_delay( "max_delay" );
const Name MAXERR( "MAXERR" );
const Name mean( "mean" );
const Name memory( "memory" );
const Name message_times( "messages_times" );
const Name messages( "messages" );
const Name min_delay( "min_delay" );
const Name model( "model" );
const Name mother_rng( "mother_rng" );
const Name mother_seed( "mother_seed" );
const Name ms_per_tic( "ms_per_tic" );
const Name mu( "mu" );
const Name mu_minus( "mu_minus" );
const Name mu_plus( "mu_plus" );
const Name mult_coupling( "mult_coupling" );
const Name multapses( "multapses" );
const Name music_channel( "music_channel" );

const Name n( "n" );
const Name N( "N" );
const Name N_channels( "N_channels" );
const Name n_events( "n_events" );
const Name n_messages( "n_messages" );
const Name n_proc( "n_proc" );
const Name n_receptors( "n_receptors" );
const Name n_synapses( "n_synapses" );
const Name network_size( "network_size" );
const Name neuron( "neuron" );
const Name next_readout_time( "next_readout_time" );
const Name NMDA( "NMDA" );
const Name no_synapses( "no_synapses" );
const Name node_uses_wfr( "node_uses_wfr" );
const Name noise( "noise" );
const Name noisy_rate( "noisy_rate" );
const Name num_connections( "num_connections" );
const Name num_processes( "num_processes" );
const Name number_of_children( "number_of_children" );

const Name off_grid_spiking( "off_grid_spiking" );
const Name offset( "offset" );
const Name offsets( "offsets" );
const Name omega( "omega" );
const Name order( "order" );
const Name origin( "origin" );
const Name other( "other" );
const Name outdegree( "outdegree" );
const Name overwrite_files( "overwrite_files" );

const Name p( "p" );
const Name P( "P" );
const Name p_copy( "p_copy" );
const Name p_transmit( "p_transmit" );
const Name parent( "parent" );
const Name phase( "phase" );
const Name port( "port" );
const Name port_name( "port_name" );
const Name port_width( "port_width" );
const Name ports( "ports" );
const Name post_synaptic_element( "post_synaptic_element" );
const Name pre_synaptic_element( "pre_synaptic_element" );
const Name precise_times( "precise_times" );
const Name precision( "precision" );
const Name print_time( "print_time" );
const Name proximal_curr( "proximal_curr" );
const Name proximal_exc( "proximal_exc" );
const Name proximal_inh( "proximal_inh" );
const Name psi( "psi" );
const Name published( "published" );
const Name pulse_times( "pulse_times" );

const Name q_rr( "q_rr" );
const Name q_sfa( "q_sfa" );
const Name q_stc( "q_stc" );

const Name rate( "rate" );
const Name rate_times( "rate_times" );
const Name rate_values( "rate_values" );
const Name readout_cycle_duration( "readout_cycle_duration" );
const Name receptor_type( "receptor_type" );
const Name receptor_types( "receptor_types" );
const Name receptors( "receptors" );
const Name record_from( "record_from" );
const Name record_to( "record_to" );
const Name recordables( "recordables" );
const Name recorder( "recorder" );
const Name rectify_output( "rectify_output" );
const Name refractory_input( "refractory_input" );
const Name registered( "registered" );
const Name relative_amplitude( "relative_amplitude" );
const Name requires_symmetric( "requires_symmetric" );
const Name reset_pattern( "reset_pattern" );
const Name resolution( "resolution" );
const Name rho_0( "rho_0" );
const Name rng_seeds( "rng_seeds" );
const Name rport( "receptor" );
const Name rports( "receptors" );
const Name rule( "rule" );

const Name S( "S" );
const Name S_act_NMDA( "S_act_NMDA" );
const Name scientific( "scientific" );
const Name screen( "screen" );
const Name sdev( "sdev" );
const Name senders( "senders" );
const Name shift_now_spikes( "shift_now_spikes" );
const Name sigma( "sigma" );
const Name sigmoid( "sigmoid" );
const Name sion_chunksize( "sion_chunksize" );
const Name sion_collective( "sion_collective" );
const Name sion_n_files( "sion_n_files" );
const Name size_of( "sizeof" );
const Name soma_curr( "soma_curr" );
const Name soma_exc( "soma_exc" );
const Name soma_inh( "soma_inh" );
const Name sort_connections_by_source( "sort_connections_by_source" );
const Name source( "source" );
const Name spike( "spike" );
const Name spike_multiplicities( "spike_multiplicities" );
const Name spike_times( "spike_times" );
const Name spike_weights( "spike_weights" );
const Name start( "start" );
const Name std( "std" );
const Name std_mod( "std_mod" );
const Name stimulator( "stimulator" );
const Name stop( "stop" );
const Name structural_plasticity_synapses( "structural_plasticity_synapses" );
const Name structural_plasticity_update_interval(
  "structural_plasticity_update_interval" );
const Name structure( "structure" );
const Name supports_precise_spikes( "supports_precise_spikes" );
const Name synapse_id( "synapse_id" );
const Name synapse_label( "synapse_label" );
const Name synapse_model( "synapse_model" );
const Name synapse_modelid( "synapse_modelid" );
const Name synapses_per_driver( "synapses_per_driver" );
const Name synaptic_elements( "synaptic_elements" );
const Name synaptic_elements_param( "synaptic_elements_param" );

const Name t_lag( "t_lag" );
const Name T_max( "T_max" );
const Name T_min( "T_min" );
const Name t_origin( "t_origin" );
const Name t_ref( "t_ref" );
const Name t_ref_abs( "t_ref_abs" );
const Name t_ref_remaining( "t_ref_remaining" );
const Name t_ref_tot( "t_ref_tot" );
const Name t_spike( "t_spike" );
const Name target( "target" );
const Name target_thread( "target_thread" );
const Name targets( "targets" );
const Name tau( "tau" );
const Name tau_1( "tau_1" );
const Name tau_2( "tau_2" );
const Name tau_ahp( "tau_ahp" );
const Name tau_c( "tau_c" );
const Name tau_Ca( "tau_Ca" );
const Name tau_D_KNa( "tau_D_KNa" );
const Name tau_decay( "tau_decay" );
const Name tau_decay_AMPA( "tau_decay_AMPA" );
const Name tau_decay_GABA_A( "tau_decay_GABA_A" );
const Name tau_decay_GABA_B( "tau_decay_GABA_B" );
const Name tau_decay_NMDA( "tau_decay_NMDA" );
const Name tau_epsp( "tau_epsp" );
const Name tau_eta( "tau_eta" );
const Name tau_fac( "tau_fac" );
const Name tau_m( "tau_m" );
const Name tau_max( "tau_max" );
const Name tau_Mg_fast_NMDA( "tau_Mg_fast_NMDA" );
const Name tau_Mg_slow_NMDA( "tau_Mg_slow_NMDA" );
const Name tau_minus( "tau_minus" );
const Name tau_minus_stdp( "tau_minus_stdp" );
const Name tau_minus_triplet( "tau_minus_triplet" );
const Name tau_n( "tau_n" );
const Name tau_P( "tau_P" );
const Name tau_plus( "tau_plus" );
const Name tau_plus_triplet( "tau_plus_triplet" );
const Name tau_psc( "tau_psc" );
const Name tau_rec( "tau_rec" );
const Name tau_reset( "tau_reset" );
const Name tau_rise( "tau_rise" );
const Name tau_rise_AMPA( "tau_rise_AMPA" );
const Name tau_rise_GABA_A( "tau_rise_GABA_A" );
const Name tau_rise_GABA_B( "tau_rise_GABA_B" );
const Name tau_rise_NMDA( "tau_rise_NMDA" );
const Name tau_rr( "tau_rr" );
const Name tau_sfa( "tau_sfa" );
const Name tau_spike( "tau_spike" );
const Name tau_stc( "tau_stc" );
const Name tau_syn( "tau_syn" );
const Name tau_syn_ex( "tau_syn_ex" );
const Name tau_syn_in( "tau_syn_in" );
const Name tau_theta( "tau_theta" );
const Name tau_v( "tau_v" );
const Name tau_vacant( "tau_vacant" );
const Name tau_w( "tau_w" );
const Name theta( "theta" );
const Name theta_eq( "theta_eq" );
const Name theta_ex( "theta_ex" );
const Name theta_in( "theta_in" );
const Name thread( "thread" );
const Name thread_local_id( "thread_local_id" );
const Name tics_per_ms( "tics_per_ms" );
const Name tics_per_step( "tics_per_step" );
const Name time( "time" );
const Name time_collocate( "time_collocate" );
const Name time_communicate( "time_communicate" );
const Name time_in_steps( "time_in_steps" );
const Name times( "times" );
const Name to_accumulator( "to_accumulator" );
const Name to_do( "to_do" );
const Name to_file( "to_file" );
const Name to_memory( "to_memory" );
const Name to_screen( "to_screen" );
const Name total_num_virtual_procs( "total_num_virtual_procs" );
const Name Tstart( "Tstart" );
const Name Tstop( "Tstop" );
const Name type_id( "type_id" );

const Name u( "u" );
const Name U( "U" );
const Name U_m( "U_m" );
const Name update( "update" );
const Name update_node( "update_node" );
const Name use_wfr( "use_wfr" );

const Name V_act_NMDA( "V_act_NMDA" );
const Name V_epsp( "V_epsp" );
const Name V_m( "V_m" );
const Name V_min( "V_min" );
const Name V_noise( "V_noise" );
const Name V_peak( "V_peak" );
const Name V_reset( "V_reset" );
const Name V_T( "V_T" );
const Name V_T_star( "V_T_star" );
const Name V_th( "V_th" );
const Name V_th_alpha_1( "V_th_alpha_1" );
const Name V_th_alpha_2( "V_th_alpha_2" );
const Name V_th_v( "V_th_v" );
const Name val_eta( "val_eta" );
const Name voltage_clamp( "voltage_clamp" );
const Name vp( "vp" );
const Name vt( "vt" );

const Name w( "w" );
const Name weight( "weight" );
const Name weight_per_lut_entry( "weight_per_lut_entry" );
const Name weight_recorder( "weight_recorder" );
const Name weighted_spikes_ex( "weighted_spikes_ex" );
const Name weighted_spikes_in( "weighted_spikes_in" );
const Name weights( "weights" );
const Name wfr_comm_interval( "wfr_comm_interval" );
const Name wfr_interpolation_order( "wfr_interpolation_order" );
const Name wfr_max_iterations( "wfr_max_iterations" );
const Name wfr_tol( "wfr_tol" );
const Name with_reset( "with_reset" );
<<<<<<< HEAD
=======
const Name withgid( "withgid" );
>>>>>>> 18f25d59
const Name withport( "withport" );
const Name withrport( "withrport" );
const Name withtargetgid( "withtargetgid" );
const Name Wmax( "Wmax" );
const Name Wmin( "Wmin" );

const Name x( "x" );

const Name y1( "y1" );
const Name y2( "y2" );
const Name y( "y" );
const Name y_0( "y_0" );
const Name y_1( "y_1" );

const Name z( "z" );
const Name z_connected( "z_connected" );

<<<<<<< HEAD
const Name recording_backends( "recording_backends" );

=======
>>>>>>> 18f25d59
} // namespace names

} // namespace nest<|MERGE_RESOLUTION|>--- conflicted
+++ resolved
@@ -63,13 +63,10 @@
 const Name beta( "beta" );
 const Name beta_Ca( "beta_Ca" );
 const Name binary( "binary" );
-<<<<<<< HEAD
 const Name buffer_size( "buffer_size" );
-=======
 const Name buffer_size_secondary_events( "buffer_size_secondary_events" );
 const Name buffer_size_spike_data( "buffer_size_spike_data" );
 const Name buffer_size_target_data( "buffer_size_target_data" );
->>>>>>> 18f25d59
 
 const Name c( "c" );
 const Name c_1( "c_1" );
@@ -81,14 +78,9 @@
 const Name calibrate_node( "calibrate_node" );
 const Name capacity( "capacity" );
 const Name clear( "clear" );
-<<<<<<< HEAD
 const Name coeff_ex( "coeff_ex" );
 const Name coeff_in( "coeff_in" );
 const Name coeff_m( "coeff_m" );
-=======
-const Name close_after_simulate( "close_after_simulate" );
-const Name close_on_reset( "close_on_reset" );
->>>>>>> 18f25d59
 const Name configbit_0( "configbit_0" );
 const Name configbit_1( "configbit_1" );
 const Name connection_count( "connection_count" );
@@ -160,6 +152,7 @@
 const Name fbuffer_size( "fbuffer_size" );
 const Name file( "file" );
 const Name file_extension( "file_extension" );
+const Name filename( "filename" );
 const Name filenames( "filenames" );
 const Name frequency( "frequency" );
 const Name frozen( "frozen" );
@@ -342,6 +335,7 @@
 const Name record_to( "record_to" );
 const Name recordables( "recordables" );
 const Name recorder( "recorder" );
+const Name recording_backends( "recording_backends" );
 const Name rectify_output( "rectify_output" );
 const Name refractory_input( "refractory_input" );
 const Name registered( "registered" );
@@ -512,10 +506,6 @@
 const Name wfr_max_iterations( "wfr_max_iterations" );
 const Name wfr_tol( "wfr_tol" );
 const Name with_reset( "with_reset" );
-<<<<<<< HEAD
-=======
-const Name withgid( "withgid" );
->>>>>>> 18f25d59
 const Name withport( "withport" );
 const Name withrport( "withrport" );
 const Name withtargetgid( "withtargetgid" );
@@ -533,11 +523,6 @@
 const Name z( "z" );
 const Name z_connected( "z_connected" );
 
-<<<<<<< HEAD
-const Name recording_backends( "recording_backends" );
-
-=======
->>>>>>> 18f25d59
 } // namespace names
 
 } // namespace nest