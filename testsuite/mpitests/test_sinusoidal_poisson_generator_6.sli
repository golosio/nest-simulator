/*
 *  test_sinusoidal_poisson_generator_6.sli
 *
 *  This file is part of NEST.
 *
 *  Copyright (C) 2004 The NEST Initiative
 *
 *  NEST is free software: you can redistribute it and/or modify
 *  it under the terms of the GNU General Public License as published by
 *  the Free Software Foundation, either version 2 of the License, or
 *  (at your option) any later version.
 *
 *  NEST is distributed in the hope that it will be useful,
 *  but WITHOUT ANY WARRANTY; without even the implied warranty of
 *  MERCHANTABILITY or FITNESS FOR A PARTICULAR PURPOSE.  See the
 *  GNU General Public License for more details.
 *
 *  You should have received a copy of the GNU General Public License
 *  along with NEST.  If not, see <http://www.gnu.org/licenses/>.
 *
 */

 /** @BeginDocumentation
Name: testsuite::test_sinusoidal_poisson_generator_6 - Test parallel generation of sinusoidally modulate Poissonian trains with individual spike trains

Synopsis: nest_indirect test_sinusoidal_poisson_generator_6.sli -> -

Description:
   Creates a sinusoidally modulated Poisson generator emitting an
   individual spike train to each of its targets and sends spikes to spike
   detectors. Ensures that all targets receive different spike trains.

Author:  December 2012, May 2013, Plesser, based on test_poisson_generator.sli

See also: test_sinusoidal_poisson_generator_{1,2,3,4,5}, test_sinusoidal_poisson_generator_nostat
*/

(unittest) run
/unittest using

/total_vps 4 def


% return true if all arrays inside an array are different from each other
% [l1 l2 ...] all_different -> bool
/all_different
{
  empty
  {
    ; true 
  }
  {
    /items Set
    items [ 1 -2 ] Take  % all except last element
    { 1 add -1 2 arraystore items exch Take 
      exch /item Set 
      true exch { item neq and } Fold
    } MapIndexed 
    true exch { and } Fold
  } ifelse

} def


% function building n neuron network with spike detectors
% num_nrns individual run_simple_net -> [ spike_detectors ]
/run_simple_net
{
  /individual Set
  /n Set

  % set resolution and total/local number of threads
  <<
    /resolution  0.1
    /total_num_virtual_procs total_vps
  >> SetKernelStatus

  /sinusoidal_poisson_generator 
  << 
     /rate  1000.
     /amplitude   1000.
     /frequency 100.
     /individual_spike_trains individual
  >> SetDefaults

<<<<<<< HEAD
  /parrots [ n ] { ; /parrot_neuron Create } Table def
  /sdets   [ n ] 
    { ;   /spike_detector n Create } 
    Table def  

=======
>>>>>>> a12db1c1
  /gen /sinusoidal_poisson_generator Create def
  /parrots /parrot_neuron n Create def
  /sdets /spike_detector n << /withtime true /withgid false >> Create def

  gen parrots Connect
  
  parrots sdets << /rule /one_to_one >> Connect

  10. Simulate

  sdets
} def


% we only run for two MPI with two threads each
% thus, each MP process returns an array with two spike-train arrays
% we pool all the arrays (i.e., total spike trains) and they must all
% be identical 
[ 2 ]
{
  /sdets 16 true run_simple_net def

  % get events, replace vectors with SLI arrays
  % keep only non-empty arrays; empty ones are from off-process parrots
  sdets { [/events /times] get cva } Map { empty not exch ; } Select
  
  % expect array with two arrays of spike times
  all_different
}
distributed_collect_assert_or_die<|MERGE_RESOLUTION|>--- conflicted
+++ resolved
@@ -83,17 +83,9 @@
      /individual_spike_trains individual
   >> SetDefaults
 
-<<<<<<< HEAD
-  /parrots [ n ] { ; /parrot_neuron Create } Table def
-  /sdets   [ n ] 
-    { ;   /spike_detector n Create } 
-    Table def  
-
-=======
->>>>>>> a12db1c1
   /gen /sinusoidal_poisson_generator Create def
   /parrots /parrot_neuron n Create def
-  /sdets /spike_detector n << /withtime true /withgid false >> Create def
+  /sdets /spike_detector n Create def
 
   gen parrots Connect
   
