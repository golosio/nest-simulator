/*
 *  aeif_cond_alpha_multisynapse.cpp
 *
 *  This file is part of NEST.
 *
 *  Copyright (C) 2004 The NEST Initiative
 *
 *  NEST is free software: you can redistribute it and/or modify
 *  it under the terms of the GNU General Public License as published by
 *  the Free Software Foundation, either version 2 of the License, or
 *  (at your option) any later version.
 *
 *  NEST is distributed in the hope that it will be useful,
 *  but WITHOUT ANY WARRANTY; without even the implied warranty of
 *  MERCHANTABILITY or FITNESS FOR A PARTICULAR PURPOSE.  See the
 *  GNU General Public License for more details.
 *
 *  You should have received a copy of the GNU General Public License
 *  along with NEST.  If not, see <http://www.gnu.org/licenses/>.
 *
 */

#include "aeif_cond_alpha_multisynapse.h"

// C++ includes:
#include <limits>

// Includes from libnestutil:
#include "numerics.h"

// Includes from nestkernel:
#include "exceptions.h"
#include "kernel_manager.h"
#include "universal_data_logger_impl.h"

// Includes from sli:
#include "dict.h"
#include "dictutils.h"
#include "doubledatum.h"
#include "integerdatum.h"

/* ----------------------------------------------------------------
 * Recordables map
 * ---------------------------------------------------------------- */

nest::RecordablesMap< nest::aeif_cond_alpha_multisynapse >
  nest::aeif_cond_alpha_multisynapse::recordablesMap_;

namespace nest
{
// Override the create() method with one call to RecordablesMap::insert_()
// for each quantity to be recorded.
template <>
void
RecordablesMap< aeif_cond_alpha_multisynapse >::create()
{
  // use standard names wherever you can for consistency!
  insert_( names::V_m,
    &aeif_cond_alpha_multisynapse::
      get_y_elem_< aeif_cond_alpha_multisynapse::State_::V_M > );

  insert_( names::w,
    &aeif_cond_alpha_multisynapse::
      get_y_elem_< aeif_cond_alpha_multisynapse::State_::W > );
}

/* ----------------------------------------------------------------
 * Default constructors defining default parameters and state
 * ---------------------------------------------------------------- */

aeif_cond_alpha_multisynapse::Parameters_::Parameters_()
  : V_peak_( 0.0 )    // mV, should not be larger that V_th+10
  , V_reset_( -60.0 ) // mV
  , t_ref_( 0.0 )     // ms
  , g_L( 30.0 )       // nS
  , C_m( 281.0 )      // pF
  , E_ex( 0.0 )       // mV
  , E_in( -85.0 )     // mV
  , E_L( -70.6 )      // mV
  , Delta_T( 2.0 )    // mV
  , tau_w( 144.0 )    // ms
  , a( 4.0 )          // nS
  , b( 80.5 )         // pA
  , V_th( -50.4 )     // mV
  , I_e( 0.0 )        // pA
  , MAXERR( 1.0e-10 ) // mV
  , HMIN( 1.0e-3 )    // ms
  , num_of_receptors_( 0 )
  , has_connections_( false )
{
  taus_syn.clear();
}

aeif_cond_alpha_multisynapse::State_::State_( const Parameters_& p )
  : y_( STATE_VECTOR_MIN_SIZE, 0.0 )
  , k1( STATE_VECTOR_MIN_SIZE, 0.0 )
  , k2( STATE_VECTOR_MIN_SIZE, 0.0 )
  , k3( STATE_VECTOR_MIN_SIZE, 0.0 )
  , k4( STATE_VECTOR_MIN_SIZE, 0.0 )
  , k5( STATE_VECTOR_MIN_SIZE, 0.0 )
  , k6( STATE_VECTOR_MIN_SIZE, 0.0 )
  , k7( STATE_VECTOR_MIN_SIZE, 0.0 )
  , yin( STATE_VECTOR_MIN_SIZE, 0.0 )
  , ynew( STATE_VECTOR_MIN_SIZE, 0.0 )
  , yref( STATE_VECTOR_MIN_SIZE, 0.0 )
  , r_( 0 )
{
  y_[ 0 ] = p.E_L;
}

aeif_cond_alpha_multisynapse::State_::State_( const State_& s )
  : r_( s.r_ )
{
  y_ = s.y_;
  k1 = s.k1;
  k2 = s.k2;
  k3 = s.k3;
  k4 = s.k4;
  k5 = s.k5;
  k6 = s.k6;
  k7 = s.k7;
  yin = s.yin;
  ynew = s.ynew;
  yref = s.yref;
}

aeif_cond_alpha_multisynapse::State_& aeif_cond_alpha_multisynapse::State_::
operator=( const State_& s )
{
  assert( this != &s ); // would be bad logical error in program
  y_ = s.y_;
  k1 = s.k1;
  k2 = s.k2;
  k3 = s.k3;
  k4 = s.k4;
  k5 = s.k5;
  k6 = s.k6;
  k7 = s.k7;
  yin = s.yin;
  ynew = s.ynew;
  yref = s.yref;
  r_ = s.r_;
  return *this;
}

/* ----------------------------------------------------------------
 * Parameter and state extractions and manipulation functions
 * ---------------------------------------------------------------- */

void
aeif_cond_alpha_multisynapse::Parameters_::get( DictionaryDatum& d ) const
{
  def< double >( d, names::C_m, C_m );
  def< double >( d, names::V_th, V_th );
  def< double >( d, names::t_ref, t_ref_ );
  def< double >( d, names::g_L, g_L );
  def< double >( d, names::E_L, E_L );
  def< double >( d, names::V_reset, V_reset_ );
  def< double >( d, names::E_ex, E_ex );
  def< double >( d, names::E_in, E_in );
  ArrayDatum taus_syn_ad( taus_syn );
  def< ArrayDatum >( d, names::taus_syn, taus_syn_ad );
  def< double >( d, names::a, a );
  def< double >( d, names::b, b );
  def< double >( d, names::Delta_T, Delta_T );
  def< double >( d, names::tau_w, tau_w );
  def< double >( d, names::I_e, I_e );
  def< double >( d, names::V_peak, V_peak_ );
  def< double >( d, names::MAXERR, MAXERR );
  def< double >( d, names::HMIN, HMIN );
  def< int >( d, "n_synapses", num_of_receptors_ );
  def< bool >( d, names::has_connections, has_connections_ );
}

void
aeif_cond_alpha_multisynapse::Parameters_::set( const DictionaryDatum& d )
{
  double tmp = 0.0;

  updateValue< double >( d, names::V_th, V_th );
  updateValue< double >( d, names::V_peak, V_peak_ );
  updateValue< double >( d, names::t_ref, t_ref_ );
  updateValue< double >( d, names::E_L, E_L );
  updateValue< double >( d, names::V_reset, V_reset_ );
  updateValue< double >( d, names::E_ex, E_ex );
  updateValue< double >( d, names::E_in, E_in );

  updateValue< double >( d, names::C_m, C_m );
  updateValue< double >( d, names::g_L, g_L );

  std::vector< double > tau_tmp;
  if ( updateValue< std::vector< double > >( d, names::taus_syn, tau_tmp ) )
  {
    for ( size_t i = 0; i < tau_tmp.size(); ++i )
    {
      if ( tau_tmp.size() < taus_syn.size() && has_connections_ == true )
      {
        throw BadProperty(
          "The neuron has connections, therefore the number of ports cannot be "
          "reduced." );
      }
      else if ( tau_tmp[ i ] <= 0 )
      {
        throw BadProperty(
          "All synaptic time constants must be strictly positive" );
      }
    }
    taus_syn = tau_tmp;
    num_of_receptors_ = taus_syn.size();
  }

  updateValue< double >( d, names::a, a );
  updateValue< double >( d, names::b, b );
  updateValue< double >( d, names::Delta_T, Delta_T );
  updateValue< double >( d, names::tau_w, tau_w );

  updateValue< double >( d, names::I_e, I_e );

  if ( updateValue< double >( d, names::MAXERR, tmp ) )
  {
    if ( not( tmp > 0.0 ) )
    {
      throw BadProperty( "MAXERR must be positive." );
    }
    MAXERR = tmp;
  }

  if ( updateValue< double >( d, names::HMIN, tmp ) )
  {
    if ( not( tmp > 0.0 ) )
    {
      throw BadProperty( "HMIN must be positive." );
    }
    HMIN = tmp;
  }

  if ( V_peak_ <= V_th )
  {
    throw BadProperty( "V_peak must be larger than threshold." );
  }

  if ( V_reset_ >= V_peak_ )
  {
    throw BadProperty( "Ensure that: V_reset < V_peak ." );
  }

  if ( C_m <= 0 )
  {
    throw BadProperty( "Capacitance must be strictly positive." );
  }

  if ( t_ref_ < 0 )
  {
    throw BadProperty( "Refractory time cannot be negative." );
  }

  if ( tau_w <= 0 )
  {
    throw BadProperty( "All time constants must be strictly positive." );
  }
}

void
aeif_cond_alpha_multisynapse::State_::get( DictionaryDatum& d ) const
{
  def< double >( d, names::V_m, y_[ V_M ] );

  std::vector< double_t >* g_exc = new std::vector< double_t >();
  std::vector< double_t >* dg_exc = new std::vector< double_t >();
  std::vector< double_t >* g_inh = new std::vector< double_t >();
  std::vector< double_t >* dg_inh = new std::vector< double_t >();

  for ( size_t i = 0;
        i < ( ( y_.size() - State_::NUMBER_OF_FIXED_STATES_ELEMENTS )
              / State_::NUMBER_OF_STATES_ELEMENTS_PER_RECEPTOR );
        ++i )
  {
    g_exc->push_back( y_[ State_::G_EXC
      + ( State_::NUMBER_OF_STATES_ELEMENTS_PER_RECEPTOR * i ) ] );
    dg_exc->push_back( y_[ State_::DG_EXC
      + ( State_::NUMBER_OF_STATES_ELEMENTS_PER_RECEPTOR * i ) ] );
    g_inh->push_back( y_[ State_::G_INH
      + ( State_::NUMBER_OF_STATES_ELEMENTS_PER_RECEPTOR * i ) ] );
    dg_inh->push_back( y_[ State_::DG_INH
      + ( State_::NUMBER_OF_STATES_ELEMENTS_PER_RECEPTOR * i ) ] );
  }

  ( *d )[ names::g_ex ] = DoubleVectorDatum( g_exc );
  ( *d )[ names::dg_ex ] = DoubleVectorDatum( dg_exc );
  ( *d )[ names::g_in ] = DoubleVectorDatum( g_inh );
  ( *d )[ names::dg_in ] = DoubleVectorDatum( dg_inh );

  def< double >( d, names::w, y_[ W ] );
}

void
aeif_cond_alpha_multisynapse::State_::set( const DictionaryDatum& d )
{
  updateValue< double >( d, names::V_m, y_[ V_M ] );

  if ( ( d->known( names::g_ex ) ) && ( d->known( names::dg_ex ) )
    && ( d->known( names::g_in ) ) && ( d->known( names::dg_in ) ) )
  {
    const std::vector< double_t > g_exc =
      getValue< std::vector< double_t > >( d->lookup( names::g_ex ) );
    const std::vector< double_t > dg_exc =
      getValue< std::vector< double_t > >( d->lookup( names::dg_ex ) );
    const std::vector< double_t > g_inh =
      getValue< std::vector< double_t > >( d->lookup( names::g_in ) );
    const std::vector< double_t > dg_inh =
      getValue< std::vector< double_t > >( d->lookup( names::dg_in ) );

    if ( ( g_exc.size() != dg_exc.size() ) || ( g_exc.size() != g_inh.size() )
      || ( g_exc.size() != dg_inh.size() ) )
    {
      throw BadProperty( "Conductances must have the same sizes." );
    }

    for ( size_t i = 0; i < g_exc.size(); ++i )
    {
      if ( ( g_exc[ i ] < 0 ) || ( dg_exc[ i ] < 0 ) || ( g_inh[ i ] < 0 )
        || ( dg_inh[ i ] < 0 ) )
      {
        throw BadProperty( "Conductances must not be negative." );
      }

      y_[ State_::G_EXC
        + ( State_::NUMBER_OF_STATES_ELEMENTS_PER_RECEPTOR * i ) ] = g_exc[ i ];
      y_[ State_::DG_EXC + ( State_::NUMBER_OF_STATES_ELEMENTS_PER_RECEPTOR
                             * i ) ] = dg_exc[ i ];
      y_[ State_::G_INH
        + ( State_::NUMBER_OF_STATES_ELEMENTS_PER_RECEPTOR * i ) ] = g_inh[ i ];
      y_[ State_::DG_INH + ( State_::NUMBER_OF_STATES_ELEMENTS_PER_RECEPTOR
                             * i ) ] = dg_inh[ i ];
    }
  }

  updateValue< double >( d, names::w, y_[ W ] );
}

aeif_cond_alpha_multisynapse::Buffers_::Buffers_(
  aeif_cond_alpha_multisynapse& n )
  : logger_( n )
{
}

aeif_cond_alpha_multisynapse::Buffers_::Buffers_( const Buffers_&,
  aeif_cond_alpha_multisynapse& n )
  : logger_( n )
{
}

/* ----------------------------------------------------------------
 * Default and copy constructor for node, and destructor
 * ---------------------------------------------------------------- */

aeif_cond_alpha_multisynapse::aeif_cond_alpha_multisynapse()
  : Archiving_Node()
  , P_()
  , S_( P_ )
  , B_( *this )
{
  recordablesMap_.create();
}

aeif_cond_alpha_multisynapse::aeif_cond_alpha_multisynapse(
  const aeif_cond_alpha_multisynapse& n )
  : Archiving_Node( n )
  , P_( n.P_ )
  , S_( n.S_ )
  , B_( n.B_, *this )
{
}

aeif_cond_alpha_multisynapse::~aeif_cond_alpha_multisynapse()
{
}

/* ----------------------------------------------------------------
 * Node initialization functions
 * ---------------------------------------------------------------- */

void
aeif_cond_alpha_multisynapse::init_state_( const Node& proto )
{
  const aeif_cond_alpha_multisynapse& pr =
    downcast< aeif_cond_alpha_multisynapse >( proto );
  S_ = pr.S_;
}

void
aeif_cond_alpha_multisynapse::init_buffers_()
{
  B_.spike_exc_.clear(); // includes resize
  B_.spike_inh_.clear(); // includes resize
  B_.currents_.clear();  // includes resize
  Archiving_Node::clear_history();

  B_.logger_.reset();

  B_.step_ = Time::get_resolution().get_ms();

  // We must integrate this model with high-precision to obtain decent results
  B_.IntegrationStep_ = std::min( 0.01, B_.step_ );

  B_.I_stim_ = 0.0;
}

void
aeif_cond_alpha_multisynapse::calibrate()
{
  // ensures initialization in case mm connected after Simulate
  B_.logger_.init();

  P_.receptor_types_.resize( P_.num_of_receptors_ );
  for ( size_t i = 0; i < P_.num_of_receptors_; i++ )
  {
    P_.receptor_types_[ i ] = i + 1;
  }

  V_.g0_ex_.resize( P_.num_of_receptors_ );
  V_.g0_in_.resize( P_.num_of_receptors_ );

  for ( size_t i = 0; i < P_.num_of_receptors_; ++i )
  {
    V_.g0_ex_[ i ] = 1.0 * numerics::e / P_.taus_syn[ i ];
    V_.g0_in_[ i ] = 1.0 * numerics::e / P_.taus_syn[ i ];
  }
  V_.RefractoryCounts_ = Time( Time::ms( P_.t_ref_ ) ).get_steps();
  // since t_ref_ >= 0, this can only fail in error
  assert( V_.RefractoryCounts_ >= 0 );

  B_.spike_exc_.resize( P_.num_of_receptors_ );
  B_.spike_inh_.resize( P_.num_of_receptors_ );
  S_.y_.resize( State_::NUMBER_OF_FIXED_STATES_ELEMENTS
    + ( State_::NUMBER_OF_STATES_ELEMENTS_PER_RECEPTOR
                  * P_.num_of_receptors_ ) );
  S_.k1.resize( State_::NUMBER_OF_FIXED_STATES_ELEMENTS
    + ( State_::NUMBER_OF_STATES_ELEMENTS_PER_RECEPTOR
                  * P_.num_of_receptors_ ) );
  S_.k2.resize( State_::NUMBER_OF_FIXED_STATES_ELEMENTS
    + ( State_::NUMBER_OF_STATES_ELEMENTS_PER_RECEPTOR
                  * P_.num_of_receptors_ ) );
  S_.k3.resize( State_::NUMBER_OF_FIXED_STATES_ELEMENTS
    + ( State_::NUMBER_OF_STATES_ELEMENTS_PER_RECEPTOR
                  * P_.num_of_receptors_ ) );
  S_.k4.resize( State_::NUMBER_OF_FIXED_STATES_ELEMENTS
    + ( State_::NUMBER_OF_STATES_ELEMENTS_PER_RECEPTOR
                  * P_.num_of_receptors_ ) );
  S_.k5.resize( State_::NUMBER_OF_FIXED_STATES_ELEMENTS
    + ( State_::NUMBER_OF_STATES_ELEMENTS_PER_RECEPTOR
                  * P_.num_of_receptors_ ) );
  S_.k6.resize( State_::NUMBER_OF_FIXED_STATES_ELEMENTS
    + ( State_::NUMBER_OF_STATES_ELEMENTS_PER_RECEPTOR
                  * P_.num_of_receptors_ ) );
  S_.k7.resize( State_::NUMBER_OF_FIXED_STATES_ELEMENTS
    + ( State_::NUMBER_OF_STATES_ELEMENTS_PER_RECEPTOR
                  * P_.num_of_receptors_ ) );
  S_.yin.resize( State_::NUMBER_OF_FIXED_STATES_ELEMENTS
    + ( State_::NUMBER_OF_STATES_ELEMENTS_PER_RECEPTOR
                   * P_.num_of_receptors_ ) );
  S_.ynew.resize( State_::NUMBER_OF_FIXED_STATES_ELEMENTS
    + ( State_::NUMBER_OF_STATES_ELEMENTS_PER_RECEPTOR
                    * P_.num_of_receptors_ ) );
  S_.yref.resize( State_::NUMBER_OF_FIXED_STATES_ELEMENTS
    + ( State_::NUMBER_OF_STATES_ELEMENTS_PER_RECEPTOR
                    * P_.num_of_receptors_ ) );
}

void
aeif_cond_alpha_multisynapse::update( Time const& origin,
  const long_t from,
  const long_t to )
{
<<<<<<< HEAD
  assert( to >= 0
    && ( delay ) from < kernel().connection_builder_manager.get_min_delay() );
=======
  assert( to >= 0 && ( delay ) from < kernel().connection_manager.get_min_delay() );
>>>>>>> fdfed898
  assert( from < to );
  assert( State_::V_M == 0 );

  for ( long_t lag = from; lag < to; ++lag ) // proceed by stepsize B_.step_
  {
    double t = 0.0; // internal time of the integration period

    if ( S_.r_ > 0 ) // decrease remaining refractory steps if non-zero
      --S_.r_;

    // numerical integration with adaptive step size control:
    // ------------------------------------------------------
    // The numerical integration of the model equations is performed by
    // a Dormand-Prince method (5th order Runge-Kutta method with
    // adaptive stepsize control) as desribed in William H. Press et
    // al., “Adaptive Stepsize Control for Runge-Kutta”, Chapter 17.2
    // in Numerical Recipes (3rd edition, 2007), 910-914.  The solver
    // itself performs only a single NUMERICAL integration step,
    // starting from t and of size B_.IntegrationStep_ (bounded by
    // step); the while-loop ensures integration over the whole
    // SIMULATION step (0, step] of size B_.step_ if more than one
    // integration step is needed due to a small integration stepsize;
    // note that (t+IntegrationStep > step) leads to integration over
    // (t, step] and afterwards setting t to step, but it does not
    // enforce setting IntegrationStep to step-t; this is of advantage
    // for a consistent and efficient integration across subsequent
    // simulation intervals.

    double_t& h = B_.IntegrationStep_; // numerical integration step
    double_t& tend = B_.step_;         // end of simulation step

    const double_t& MAXERR = P_.MAXERR; // maximum error
    const double_t& HMIN = P_.HMIN;     // minimal integration step

    double_t err;
    double_t t_return = 0.0;

    while ( t < B_.step_ ) // while not yet reached end of simulation step
    {
      bool done = false;

      do
      {

        if ( tend - t < h ) // stop integration at end of simulation step
          h = tend - t;

        t_return = t + h; // update t

        // k1 = f(told, y)
        aeif_cond_alpha_multisynapse_dynamics( S_.y_, S_.k1 );

        // k2 = f(told + h/5, y + h*k1 / 5)
        for ( size_t i = 0; i < S_.y_.size(); ++i )
          S_.yin[ i ] = S_.y_[ i ] + h * S_.k1[ i ] / 5.0;
        aeif_cond_alpha_multisynapse_dynamics( S_.yin, S_.k2 );

        // k3 = f(told + 3/10*h, y + 3/40*h*k1 + 9/40*h*k2)
        for ( size_t i = 0; i < S_.y_.size(); ++i )
          S_.yin[ i ] = S_.y_[ i ]
            + h * ( 3.0 / 40.0 * S_.k1[ i ] + 9.0 / 40.0 * S_.k2[ i ] );
        aeif_cond_alpha_multisynapse_dynamics( S_.yin, S_.k3 );

        // k4
        for ( size_t i = 0; i < S_.y_.size(); ++i )
          S_.yin[ i ] = S_.y_[ i ]
            + h * ( 44.0 / 45.0 * S_.k1[ i ] - 56.0 / 15.0 * S_.k2[ i ]
                    + 32.0 / 9.0 * S_.k3[ i ] );
        aeif_cond_alpha_multisynapse_dynamics( S_.yin, S_.k4 );

        // k5
        for ( size_t i = 0; i < S_.y_.size(); ++i )
          S_.yin[ i ] = S_.y_[ i ]
            + h
              * ( 19372.0 / 6561.0 * S_.k1[ i ] - 25360.0 / 2187.0 * S_.k2[ i ]
                  + 64448.0 / 6561.0 * S_.k3[ i ]
                  - 212.0 / 729.0 * S_.k4[ i ] );
        aeif_cond_alpha_multisynapse_dynamics( S_.yin, S_.k5 );

        // k6
        for ( size_t i = 0; i < S_.y_.size(); ++i )
          S_.yin[ i ] = S_.y_[ i ]
            + h * ( 9017.0 / 3168.0 * S_.k1[ i ] - 355.0 / 33.0 * S_.k2[ i ]
                    + 46732.0 / 5247.0 * S_.k3[ i ]
                    + 49.0 / 176.0 * S_.k4[ i ]
                    - 5103.0 / 18656.0 * S_.k5[ i ] );
        aeif_cond_alpha_multisynapse_dynamics( S_.yin, S_.k6 );

        // 5th order
        for ( size_t i = 0; i < S_.y_.size(); ++i )
          S_.ynew[ i ] = S_.y_[ i ]
            + h * ( 35.0 / 384.0 * S_.k1[ i ] + 500.0 / 1113.0 * S_.k3[ i ]
                    + 125.0 / 192.0 * S_.k4[ i ]
                    - 2187.0 / 6784.0 * S_.k5[ i ]
                    + 11.0 / 84.0 * S_.k6[ i ] );
        aeif_cond_alpha_multisynapse_dynamics( S_.yin, S_.k7 );

        // 4th order
        for ( size_t i = 0; i < S_.y_.size(); ++i )
        {
          S_.yref[ i ] = S_.y_[ i ]
            + h
              * ( 5179.0 / 57600.0 * S_.k1[ i ] + 7571.0 / 16695.0 * S_.k3[ i ]
                  + 393.0 / 640.0 * S_.k4[ i ]
                  - 92097.0 / 339200.0 * S_.k5[ i ]
                  + 187.0 / 2100.0 * S_.k6[ i ]
                  + 1.0 / 40.0 * S_.k7[ i ] );
        }

        err = std::fabs( S_.ynew[ 0 ] - S_.yref[ 0 ] ) / MAXERR + 1.0e-200;
        // error estimate, based on different orders for stepsize prediction.
        // Small value added to prevent err==0

        // The following flag 'done' is needed to ensure that we accept the
        // result for h<=HMIN, irrespective of the error. (See below)

        done = ( h <= HMIN ); // Always exit loop if h was <=HMIN already

        // prediction of next integration stepsize. This step may result in a
        // stepsize below HMIN.
        // If this happens, we must
        //   1. set the stepsize to HMIN
        //   2. compute the result and accept it irrespective of the error,
        //      because we cannot decrease the stepsize any further.
        //  the 'done' flag, computed above ensure that the loop is terminated
        //  after the result was computed.

        h *= 0.98 * std::pow( 1.0 / err, 1.0 / 5.0 );
        h = std::max( h, HMIN );

      } while ( ( err > 1.0 ) and ( not done ) ); // reject step if err > 1

      for ( size_t i = 0; i < S_.y_.size(); ++i )
        S_.y_[ i ] = S_.ynew[ i ]; // pass updated values

      t = t_return;

      // check for unreasonable values; we allow V_M to explode
      if ( S_.y_[ State_::V_M ] < -1e3 || S_.y_[ State_::W ] < -1e6
        || S_.y_[ State_::W ] > 1e6 )
        throw NumericalInstability( get_name() );

      // spikes are handled inside the while-loop
      // due to spike-driven adaptation
      if ( S_.r_ > 0 ) // if neuron is still in refractory period
        S_.y_[ State_::V_M ] = P_.V_reset_;          // clamp it to V_reset
      else if ( S_.y_[ State_::V_M ] >= P_.V_peak_ ) // V_m >= V_peak: spike
      {
        S_.y_[ State_::V_M ] = P_.V_reset_;
        S_.y_[ State_::W ] += P_.b;   // spike-driven adaptation
        S_.r_ = V_.RefractoryCounts_; // initialize refractory steps with
                                      // refractory period

        set_spiketime( Time::step( origin.get_steps() + lag + 1 ) );
        SpikeEvent se;
        kernel().event_delivery_manager.send( *this, se, lag );
      }
    } // while

    for ( size_t i = 0; i < P_.num_of_receptors_; ++i )
    {
      S_.y_[ State_::DG_EXC + ( State_::NUMBER_OF_STATES_ELEMENTS_PER_RECEPTOR
                                * i ) ] += B_.spike_exc_[ i ].get_value( lag )
        * V_.g0_ex_[ i ]; // add incoming spikes
      S_.y_[ State_::DG_INH
        + ( State_::NUMBER_OF_STATES_ELEMENTS_PER_RECEPTOR * i ) ] +=
        B_.spike_inh_[ i ].get_value( lag ) * V_.g0_in_[ i ];
    }
    // set new input current
    B_.I_stim_ = B_.currents_.get_value( lag );

    // log state data
    B_.logger_.record_data( origin.get_steps() + lag );

  } // for-loop
}

port
aeif_cond_alpha_multisynapse::handles_test_event( SpikeEvent&,
  rport receptor_type )
{
  if ( receptor_type <= 0
    || receptor_type > static_cast< port >( P_.num_of_receptors_ ) )
    throw IncompatibleReceptorType( receptor_type, get_name(), "SpikeEvent" );

  P_.has_connections_ = true;
  return receptor_type;
}

void
aeif_cond_alpha_multisynapse::handle( SpikeEvent& e )
{
  assert( e.get_delay() > 0 );
  assert( ( e.get_rport() > 0 )
    && ( ( size_t ) e.get_rport() <= P_.num_of_receptors_ ) );

  if ( e.get_weight() > 0.0 )
  {
    B_.spike_exc_[ e.get_rport() - 1 ].add_value(
      e.get_rel_delivery_steps(
        kernel().simulation_manager.get_slice_origin() ),
      e.get_weight() * e.get_multiplicity() );
  }
  else
  {
    B_.spike_inh_[ e.get_rport() - 1 ].add_value(
      e.get_rel_delivery_steps(
        kernel().simulation_manager.get_slice_origin() ),
      -e.get_weight() * e.get_multiplicity() ); // keep conductances positive
  }
}

void
aeif_cond_alpha_multisynapse::handle( CurrentEvent& e )
{
  assert( e.get_delay() > 0 );

  const double_t I = e.get_current();
  const double_t w = e.get_weight();

  // add weighted current; HEP 2002-10-04
  B_.currents_.add_value(
    e.get_rel_delivery_steps( kernel().simulation_manager.get_slice_origin() ),
    w * I );
}

void
aeif_cond_alpha_multisynapse::handle( DataLoggingRequest& e )
{
  B_.logger_.handle( e );
}

} // namespace<|MERGE_RESOLUTION|>--- conflicted
+++ resolved
@@ -409,8 +409,8 @@
 void
 aeif_cond_alpha_multisynapse::calibrate()
 {
-  // ensures initialization in case mm connected after Simulate
-  B_.logger_.init();
+  B_.logger_
+    .init(); // ensures initialization in case mm connected after Simulate
 
   P_.receptor_types_.resize( P_.num_of_receptors_ );
   for ( size_t i = 0; i < P_.num_of_receptors_; i++ )
@@ -427,8 +427,8 @@
     V_.g0_in_[ i ] = 1.0 * numerics::e / P_.taus_syn[ i ];
   }
   V_.RefractoryCounts_ = Time( Time::ms( P_.t_ref_ ) ).get_steps();
-  // since t_ref_ >= 0, this can only fail in error
-  assert( V_.RefractoryCounts_ >= 0 );
+  assert( V_.RefractoryCounts_
+    >= 0 ); // since t_ref_ >= 0, this can only fail in error
 
   B_.spike_exc_.resize( P_.num_of_receptors_ );
   B_.spike_inh_.resize( P_.num_of_receptors_ );
@@ -472,12 +472,8 @@
   const long_t from,
   const long_t to )
 {
-<<<<<<< HEAD
-  assert( to >= 0
-    && ( delay ) from < kernel().connection_builder_manager.get_min_delay() );
-=======
-  assert( to >= 0 && ( delay ) from < kernel().connection_manager.get_min_delay() );
->>>>>>> fdfed898
+  assert(
+    to >= 0 && ( delay ) from < kernel().connection_manager.get_min_delay() );
   assert( from < to );
   assert( State_::V_M == 0 );
 
@@ -587,9 +583,10 @@
                   + 1.0 / 40.0 * S_.k7[ i ] );
         }
 
-        err = std::fabs( S_.ynew[ 0 ] - S_.yref[ 0 ] ) / MAXERR + 1.0e-200;
-        // error estimate, based on different orders for stepsize prediction.
-        // Small value added to prevent err==0
+        err = std::fabs( S_.ynew[ 0 ] - S_.yref[ 0 ] ) / MAXERR
+          + 1.0e-200; // error estimate,
+        // based on different orders for stepsize prediction. Small value added
+        // to prevent err==0
 
         // The following flag 'done' is needed to ensure that we accept the
         // result for h<=HMIN, irrespective of the error. (See below)
