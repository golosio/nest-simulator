/*
 *  parrot_neuron.cpp
 *
 *  This file is part of NEST.
 *
 *  Copyright (C) 2004 The NEST Initiative
 *
 *  NEST is free software: you can redistribute it and/or modify
 *  it under the terms of the GNU General Public License as published by
 *  the Free Software Foundation, either version 2 of the License, or
 *  (at your option) any later version.
 *
 *  NEST is distributed in the hope that it will be useful,
 *  but WITHOUT ANY WARRANTY; without even the implied warranty of
 *  MERCHANTABILITY or FITNESS FOR A PARTICULAR PURPOSE.  See the
 *  GNU General Public License for more details.
 *
 *  You should have received a copy of the GNU General Public License
 *  along with NEST.  If not, see <http://www.gnu.org/licenses/>.
 *
 */


#include "parrot_neuron.h"

// C++ includes:
#include <limits>

// Includes from libnestutil:
#include "numerics.h"

// Includes from nestkernel:
#include "event_delivery_manager_impl.h"
#include "exceptions.h"
#include "kernel_manager.h"

// Includes from sli:
#include "dict.h"
#include "dictutils.h"
#include "doubledatum.h"
#include "integerdatum.h"

namespace nest
{

parrot_neuron::parrot_neuron()
  : Archiving_Node()
{
}

void
parrot_neuron::init_buffers_()
{
  B_.n_spikes_.clear(); // includes resize
  Archiving_Node::clear_history();
}

void
parrot_neuron::update( Time const& origin, const long_t from, const long_t to )
{
  assert( to >= 0 && ( delay ) from < kernel().connection_builder_manager.get_min_delay() );
  assert( from < to );

  SpikeEvent se;

  for ( long_t lag = from; lag < to; ++lag )
  {
    const ulong_t current_spikes_n = static_cast< ulong_t >( B_.n_spikes_.get_value( lag ) );

    if ( current_spikes_n > 0 )
    {
      for ( ulong_t i_spike = 0; i_spike < current_spikes_n; i_spike++ )
<<<<<<< HEAD
        kernel().event_delivery_manager.send( *this, se, lag );
=======
      {
        network()->send( *this, se, lag );
      }
>>>>>>> ce63c554
      set_spiketime( Time::step( origin.get_steps() + lag + 1 ) );
    }
  }
}

void
parrot_neuron::get_status( DictionaryDatum& d ) const
{
  def< double >( d, names::t_spike, get_spiketime_ms() );
  Archiving_Node::get_status( d );
}

void
parrot_neuron::set_status( const DictionaryDatum& d )
{
  Archiving_Node::set_status( d );
}

void
parrot_neuron::handle( SpikeEvent& e )
{
<<<<<<< HEAD
  B_.n_spikes_.add_value(
    e.get_rel_delivery_steps( kernel().simulation_manager.get_slice_origin() ),
    static_cast< double_t >( e.get_multiplicity() ) );
=======
  // Repeat only spikes incoming on port 0, port 1 will be ignored
  if ( 0 == e.get_rport() )
  {
    B_.n_spikes_.add_value( e.get_rel_delivery_steps( network()->get_slice_origin() ),
      static_cast< double_t >( e.get_multiplicity() ) );
  }
>>>>>>> ce63c554
}

} // namespace<|MERGE_RESOLUTION|>--- conflicted
+++ resolved
@@ -70,13 +70,9 @@
     if ( current_spikes_n > 0 )
     {
       for ( ulong_t i_spike = 0; i_spike < current_spikes_n; i_spike++ )
-<<<<<<< HEAD
+      {
         kernel().event_delivery_manager.send( *this, se, lag );
-=======
-      {
-        network()->send( *this, se, lag );
       }
->>>>>>> ce63c554
       set_spiketime( Time::step( origin.get_steps() + lag + 1 ) );
     }
   }
@@ -98,18 +94,13 @@
 void
 parrot_neuron::handle( SpikeEvent& e )
 {
-<<<<<<< HEAD
-  B_.n_spikes_.add_value(
-    e.get_rel_delivery_steps( kernel().simulation_manager.get_slice_origin() ),
-    static_cast< double_t >( e.get_multiplicity() ) );
-=======
   // Repeat only spikes incoming on port 0, port 1 will be ignored
   if ( 0 == e.get_rport() )
   {
-    B_.n_spikes_.add_value( e.get_rel_delivery_steps( network()->get_slice_origin() ),
+  B_.n_spikes_.add_value(
+    e.get_rel_delivery_steps( kernel().simulation_manager.get_slice_origin() ),
       static_cast< double_t >( e.get_multiplicity() ) );
   }
->>>>>>> ce63c554
 }
 
 } // namespace