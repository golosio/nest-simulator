--- conflicted
+++ resolved
@@ -131,14 +131,9 @@
    * \param e The event to send
    * \param cp Common properties to all synapses (empty).
    */
-<<<<<<< HEAD
-  void send( Event& e, thread t, const CommonSynapseProperties& cp );
-=======
   void send( Event& e,
     thread t,
-    double t_lastspike,
     const CommonSynapseProperties& cp );
->>>>>>> 1fd378f8
 
   class ConnTestDummyNode : public ConnTestDummyNodeBase
   {
@@ -157,10 +152,6 @@
   check_connection( Node& s,
     Node& t,
     rport receptor_type,
-<<<<<<< HEAD
-=======
-    double,
->>>>>>> 1fd378f8
     const CommonPropertiesType& )
   {
     ConnTestDummyNode dummy_target;
@@ -181,10 +172,7 @@
   double tau_fac_; //!< [ms] time constant for facilitation (F)
   int n_;          //!< Number of release sites
   int a_;          //!< Number of available release sites
-<<<<<<< HEAD
   double t_lastspike_;
-=======
->>>>>>> 1fd378f8
 };
 
 
@@ -198,20 +186,11 @@
 inline void
 Quantal_StpConnection< targetidentifierT >::send( Event& e,
   thread t,
-<<<<<<< HEAD
   const CommonSynapseProperties& )
 {
   const int vp = get_target( t )->get_vp();
   const double t_spike = e.get_stamp().get_ms();
   const double h = t_spike - t_lastspike_;
-=======
-  double t_lastspike,
-  const CommonSynapseProperties& )
-{
-  const int vp = get_target( t )->get_vp();
-
-  const double h = e.get_stamp().get_ms() - t_lastspike;
->>>>>>> 1fd378f8
 
   // Compute the decay factors, based on the time since the last spike.
   const double p_decay = std::exp( -h / tau_rec_ );
