/*
 *  multimeter.h
 *
 *  This file is part of NEST.
 *
 *  Copyright (C) 2004 The NEST Initiative
 *
 *  NEST is free software: you can redistribute it and/or modify
 *  it under the terms of the GNU General Public License as published by
 *  the Free Software Foundation, either version 2 of the License, or
 *  (at your option) any later version.
 *
 *  NEST is distributed in the hope that it will be useful,
 *  but WITHOUT ANY WARRANTY; without even the implied warranty of
 *  MERCHANTABILITY or FITNESS FOR A PARTICULAR PURPOSE.  See the
 *  GNU General Public License for more details.
 *
 *  You should have received a copy of the GNU General Public License
 *  along with NEST.  If not, see <http://www.gnu.org/licenses/>.
 *
 */

#ifndef MULTIMETER_H
#define MULTIMETER_H

// C++ includes:
#include <vector>

// Includes from nestkernel:
#include "connection.h"
#include "device_node.h"
#include "exceptions.h"
#include "kernel_manager.h"
#include "nest_timeconverter.h"
#include "recording_device.h"

// Includes from sli:
#include "dictutils.h"
#include "name.h"

/* BeginUserDocs: device, recorder

multimeter - Sampling continuous quantities from neurons
########################################################

Device name
+++++++++++

multimeter

Description
+++++++++++

Most sampling use cases are covered by the ``multimeter``, which
allows to record analog values from neurons. Models which have such
values expose a ``recordables`` property that lists all recordable
quantities. This property can be inspected using ``GetDefaults`` on
the model class or ``GetStatus`` on a model instance. It cannot be
changed by the user.

::

   >>> nest.GetDefaults('iaf_cond_alpha')['recordables']
   ['g_ex', 'g_in', 't_ref_remaining', 'V_m']

The ``record_from`` property of a ``multimeter`` (a list, empty by
default) can be set to contain the name(s) of one or more of these
recordables to have them sampled during simulation.

::

   mm = nest.Create('multimeter', 1, {'record_from': ['V_m', 'g_ex']})

The sampling interval for recordings (given in ms) can be controlled
using the ``multimeter`` parameter `interval`. The default value of
1.0 ms can be changed by supplying a new value either in the call to
``Create`` or by using ``SetStatus`` on the model instance.

::

   nest.SetStatus(mm, 'interval': 0.1})

The recording interval must be greater than or equal to the
:doc:`simulation resolution <running_simulations>`, which defaults to
0.1 ms.

.. warning::

   The set of variables to record from and the recording interval must
   be set **before** the ``multimeter`` is connected to any neuron.
   These properties cannot be changed afterwards.

After configuration, a ``multimeter`` can be connected to the neurons
it should record from by using the standard ``Connect`` routine.

::

    neurons = nest.Create('iaf_psc_alpha', 100)
    nest.Connect(mm, neurons)

To learn more about possible connection patterns and additional
options when using ``Connect``, see the guide on :doc:`connection
management <connection_management>`.

The above call to ``Connect`` would fail if the neurons would not
support the sampling of the values *V_m* and *g_ex*. It would also
fail if carried out in the wrong direction, i.e., trying to connect the
*neurons* to *mm*.

.. note::

   A pre-configured  ``multimeter`` is available under the name ``voltmeter``.  Its
   ``record_from`` property is already set to record the variable ``V_m``
   from the neurons it is connected to.

EndUserDocs */

namespace nest
{

class multimeter : public RecordingDevice
{

public:
  multimeter();
  multimeter( const multimeter& );

  /**
   * @note multimeters never have proxies, since they must
   *       sample their targets through local communication.
   */
  bool
  has_proxies() const
  {
    return false;
  }

  Name
  get_element_type() const
  {
    return names::recorder;
  }

  /**
   * Import sets of overloaded virtual functions.
   * @see Technical Issues / Virtual Functions: Overriding, Overloading, and
   * Hiding
   */
  using Node::handle;
  using Node::handles_test_event;
  using Node::sends_signal;

  port send_test_event( Node&, rport, synindex, bool );

  void handle( DataLoggingReply& );

  SignalType sends_signal() const;

  Type get_type() const;
  void get_status( DictionaryDatum& ) const;
  void set_status( const DictionaryDatum& );

  void calibrate_time( const TimeConverter& tc );

protected:
  void calibrate();

  /**
   * Collect and output membrane potential information.
   * This function pages all its targets at all pertinent sample
   * points for membrane potential information and then outputs
   * that information. The sampled nodes must provide data from
   * the previous time slice.
   */
  void update( Time const&, const long, const long );

private:
  struct Buffers_;

  struct Parameters_
  {
    Time interval_;                   //!< recording interval, in ms
    Time offset_;                     //!< offset relative to which interval is calculated, in ms
    std::vector< Name > record_from_; //!< which data to record

    Parameters_();
    Parameters_( const Parameters_& );
    void get( DictionaryDatum& ) const;
    void set( const DictionaryDatum&, const Buffers_&, Node* node );
  };

  // ------------------------------------------------------------


  struct Buffers_
  {
    /** Does this multimeter have targets?
     * Placed here since it is implementation detail.
     * @todo Ideally, one should be able to ask ConnectionManager.
     */
    Buffers_();

    bool has_targets_;
  };

  // ------------------------------------------------------------


  Parameters_ P_;
  Buffers_ B_;
};


inline void
nest::multimeter::get_status( DictionaryDatum& d ) const
{
  RecordingDevice::get_status( d );
  P_.get( d );

  if ( is_model_prototype() )
  {
    return; // no data to collect
  }

  // if we are the device on thread 0, also get the data from the
  // siblings on other threads
  if ( get_thread() == 0 )
  {
    const std::vector< Node* > siblings = kernel().node_manager.get_thread_siblings( get_node_id() );
    std::vector< Node* >::const_iterator s;
    for ( s = siblings.begin() + 1; s != siblings.end(); ++s )
    {
      ( *s )->get_status( d );
    }
  }
}

inline void
nest::multimeter::set_status( const DictionaryDatum& d )
{
  // protect multimeter from being frozen
  bool freeze = false;
  if ( updateValue< bool >( d, names::frozen, freeze ) && freeze )
  {
    throw BadProperty( "multimeter cannot be frozen." );
  }

  Parameters_ ptmp = P_;
  ptmp.set( d, B_, this );

  RecordingDevice::set_status( d );
  P_ = ptmp;
}

inline SignalType
nest::multimeter::sends_signal() const
{
  return ALL;
}

<<<<<<< HEAD

//
// Declaration of voltmeter subclass
//

class voltmeter : public multimeter
{
public:
  voltmeter();
  voltmeter( const voltmeter& );
};
=======
inline void
nest::multimeter::calibrate_time( const TimeConverter& tc )
{
  P_.interval_ = tc.from_old_tics( P_.interval_.get_tics() );
  P_.offset_ = tc.from_old_tics( P_.offset_.get_tics() );
}
>>>>>>> b00d3d53

} // namespace nest

#endif<|MERGE_RESOLUTION|>--- conflicted
+++ resolved
@@ -258,7 +258,13 @@
   return ALL;
 }
 
-<<<<<<< HEAD
+inline void
+nest::multimeter::calibrate_time( const TimeConverter& tc )
+{
+  P_.interval_ = tc.from_old_tics( P_.interval_.get_tics() );
+  P_.offset_ = tc.from_old_tics( P_.offset_.get_tics() );
+}
+
 
 //
 // Declaration of voltmeter subclass
@@ -270,14 +276,6 @@
   voltmeter();
   voltmeter( const voltmeter& );
 };
-=======
-inline void
-nest::multimeter::calibrate_time( const TimeConverter& tc )
-{
-  P_.interval_ = tc.from_old_tics( P_.interval_.get_tics() );
-  P_.offset_ = tc.from_old_tics( P_.offset_.get_tics() );
-}
->>>>>>> b00d3d53
 
 } // namespace nest
 
