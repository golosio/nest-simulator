/*
 *  multimeter.h
 *
 *  This file is part of NEST.
 *
 *  Copyright (C) 2004 The NEST Initiative
 *
 *  NEST is free software: you can redistribute it and/or modify
 *  it under the terms of the GNU General Public License as published by
 *  the Free Software Foundation, either version 2 of the License, or
 *  (at your option) any later version.
 *
 *  NEST is distributed in the hope that it will be useful,
 *  but WITHOUT ANY WARRANTY; without even the implied warranty of
 *  MERCHANTABILITY or FITNESS FOR A PARTICULAR PURPOSE.  See the
 *  GNU General Public License for more details.
 *
 *  You should have received a copy of the GNU General Public License
 *  along with NEST.  If not, see <http://www.gnu.org/licenses/>.
 *
 */

#ifndef MULTIMETER_H
#define MULTIMETER_H

// C++ includes:
#include <vector>

// Includes from nestkernel:
#include "connection.h"
#include "device_node.h"
#include "exceptions.h"
#include "kernel_manager.h"
#include "recording_device.h"

// Includes from sli:
#include "dictutils.h"
#include "name.h"

/* BeginDocumentation

Sampling continuous quantities from neurons
###########################################

Most sampling use cases are covered by the ``multimeter``, which
allows to record analog values from neurons. Models which have such
values expose a ``recordables`` property that lists all recordable
quantities. This property can be inspected using ``GetDefaults`` on
the model class or ``GetStatus`` on a model instance. It cannot be
changed by the user.

::

   >>> nest.GetDefaults('iaf_cond_alpha')['recordables']
   ['g_ex', 'g_in', 't_ref_remaining', 'V_m']

The ``record_from`` property of a ``multimeter`` (a list, empty by
default) can be set to contain the name(s) of one or more of these
recordables to have them sampled during simulation.

::

   mm = nest.Create('multimeter', 1, {'record_from': ['V_m', 'g_ex']})

The sampling interval for recordings (given in ms) can be controlled
using the ``multimeter`` parameter `interval`. The default value of
1.0 ms can be changed by supplying a new value either in the call to
``Create`` or by using ``SetStatus`` on the model instance.

::

   nest.SetStatus(mm, 'interval': 0.1})

The recording interval must be greater than or equal to the
:doc:`simulation resolution <running_simulations>`, which defaults to
0.1 ms.

.. warning::

   The set of variables to record from and the recording interval must
   be set **before** the ``multimeter`` is connected to any neuron.
   These properties cannot be changed afterwards.

After configuration, a ``multimeter`` can be connected to the neurons
it should record from by using the standard ``Connect`` routine.

::

    neurons = nest.Create('iaf_psc_alpha', 100)
    nest.Connect(mm, neurons)

To learn more about possible connection patterns and additional
options when using ``Connect``, see the guide on :doc:`connection
management <connection_management>`.

The above call to ``Connect`` would fail if the neurons would not
support the sampling of the values *V_m* and *g_ex*. It would also
fail if carried out in the wrong direction, i.e., trying to connect the
*neurons* to *mm*.

.. note::

   A pre-configured  ``multimeter`` is available under the name ``voltmeter``.  Its
   ``record_from`` property is already set to record the variable ``V_m``
   from the neurons it is connected to.

EndDocumentation */

namespace nest
{

<<<<<<< HEAD
class multimeter : public RecordingDevice
=======
/** @BeginDocumentation
@ingroup Devices
@ingroup detector

Name: multimeter - Device to record analog data from neurons.

Synopsis: multimeter Create

Description:

A multimeter records a user-defined set of state variables from connected nodes
to memory, file or stdout.

The multimeter must be configured with the list of variables to record
from, otherwise it will not record anything. The /recordables property
of a neuron model shows which quantities can be recorded with a multimeter.
A single multimeter should only record from neurons of the same basic
type (e.g. /iaf_cond_alpha and any user-defined models derived from it
using CopyModel). If the defaults or status dictionary of a model neuron
does not contain a /recordables entry, it is not ready for use with
multimeter.

By default, multimeters record values once per ms. Set the parameter /interval
to change this. The recording interval cannot be smaller than the resolution.

Results are returned in the /events entry of the status dictionary. For
each recorded quantity, a vector of doubles is returned. The vector has the
same name as the /recordable. If /withtime is set, times are given in the
/times vector in /events.

Accumulator mode:
A multimeter can operate in accumulator mode. In this case, values for all
recorded variables are added across all recorded nodes (but kept separate in
time). This can be useful to record average membrane potential in a population.

To activate accumulator mode, either set /to_accumulator to true, or set
/record_to [ /accumulator ].  In accumulator mode, you cannot record to file,
to memory, to screen, with GID or with weight. You must activate accumulator
mode before simulating. Accumulator data is never written to file. You must
extract it from the device using GetStatus.

Remarks:

- The set of variables to record and the recording interval must be set
  BEFORE the multimeter is connected to any node, and cannot be changed
  afterwards.
- A multimeter cannot be frozen.
- If you record with multimeter in accumulator mode and some of the nodes
  you record from are frozen and others are not, data will only be collected
  from the unfrozen nodes. Most likely, this will lead to confusing results,
  so you should not use multimeter with frozen nodes.

@note If you want to pick up values at every time stamp,
  you must set the interval to the simulation resolution.
@see UniversalDataLogger


Parameters:

The following parameters can be set in the status dictionary:

\verbatim embed:rst
============  ======  ===================================================
 interval     ms      Recording interval
 record_from  array   Array containing the names of variables to record
                      from, obtained from the /recordables entry of the
                      model from which one wants to record
============  ======  ===================================================
\endverbatim

Examples:

    SLI ] /iaf_cond_alpha Create /n Set
    SLI ] n /recordables get ==
    [/V_m /g_ex /g_in /t_ref_remaining]
    SLI ] /multimeter Create /mm Set
    SLI ] mm << /interval 0.5 /record_from [/V_m /g_ex /g_in] >> SetStatus
    SLI ] mm n Connect
    SLI ] 10 Simulate
    SLI ] mm /events get info
    --------------------------------------------------
    Name                     Type                Value
    --------------------------------------------------
    g_ex                     doublevectortype    <doublevectortype>
    g_in                     doublevectortype    <doublevectortype>
    senders                  intvectortype       <intvectortype>
    times                    doublevectortype    <doublevectortype>
    t_ref_remaining          doublevectortype    <doublevectortype>
    V_m                      doublevectortype    <doublevectortype>
    rate                     doublevectortype    <doublevectortype>
    --------------------------------------------------
    Total number of entries: 6


Sends: DataLoggingRequest

FirstVersion: 2009-04-01

Author: Hans Ekkehard Plesser, Barna Zajzon (added offset support March 2017)

SeeAlso: Device, RecordingDevice
*/
class multimeter : public DeviceNode
>>>>>>> d59fdbb0
{

public:
  multimeter();
  multimeter( const multimeter& );

  /**
   * @note multimeters never have proxies, since they must
   *       sample their targets through local communication.
   */
  bool
  has_proxies() const
  {
    return false;
  }

  Name
  get_element_type() const
  {
    return names::recorder;
  }

  /**
   * Import sets of overloaded virtual functions.
   * @see Technical Issues / Virtual Functions: Overriding, Overloading, and
   * Hiding
   */
  using Node::handle;
  using Node::handles_test_event;
  using Node::sends_signal;

  port send_test_event( Node&, rport, synindex, bool );

  void handle( DataLoggingReply& );

  SignalType sends_signal() const;

  Type get_type() const;
  void get_status( DictionaryDatum& ) const;
  void set_status( const DictionaryDatum& );

protected:
  void calibrate();

  /**
   * Collect and output membrane potential information.
   * This function pages all its targets at all pertinent sample
   * points for membrane potential information and then outputs
   * that information. The sampled nodes must provide data from
   * the previous time slice.
   */
  void update( Time const&, const long, const long );

private:
  struct Buffers_;

  struct Parameters_
  {
    Time interval_;                   //!< recording interval, in ms
    Time offset_;                     //!< offset relative to which interval is calculated, in ms
    std::vector< Name > record_from_; //!< which data to record

    Parameters_();
    Parameters_( const Parameters_& );
    void get( DictionaryDatum& ) const;
    void set( const DictionaryDatum&, const Buffers_&, Node* node );
  };

  // ------------------------------------------------------------


  struct Buffers_
  {
    /** Does this multimeter have targets?
     * Placed here since it is implementation detail.
     * @todo Ideally, one should be able to ask ConnectionManager.
     */
    Buffers_();

    bool has_targets_;
  };

  // ------------------------------------------------------------

<<<<<<< HEAD
=======
  struct Variables_
  {
    /** Flag active till first DataLoggingReply during an update() call
     * processed. This flag is set to true by update() before dispatching the
     * DataLoggingRequest event and is reset to false by handle() as soon as the
     * first DataLoggingReply has been handled. This is needed when the
     * multimeter is running in accumulator mode.
     */
    bool new_request_;

    /** Index to first S_.data_ entry for currently processed request.
     *
     * This variable is set by the first DataLoggingReply arriving after
     * a DataLoggingRequest has been sent out. Subsequently arriving
     * replies use it to find the correct entries for accumulating data.
     */
    size_t current_request_data_start_;
  };

  // ------------------------------------------------------------

>>>>>>> d59fdbb0
  Parameters_ P_;
  Buffers_ B_;
};


inline void
nest::multimeter::get_status( DictionaryDatum& d ) const
{
  RecordingDevice::get_status( d );
  P_.get( d );

  if ( is_model_prototype() )
  {
    return; // no data to collect
  }

  // if we are the device on thread 0, also get the data from the
  // siblings on other threads
  if ( get_thread() == 0 )
  {
    const std::vector< Node* > siblings = kernel().node_manager.get_thread_siblings( get_node_id() );
    std::vector< Node* >::const_iterator s;
    for ( s = siblings.begin() + 1; s != siblings.end(); ++s )
    {
      ( *s )->get_status( d );
    }
  }
}

inline void
nest::multimeter::set_status( const DictionaryDatum& d )
{
  // protect multimeter from being frozen
  bool freeze = false;
  if ( updateValue< bool >( d, names::frozen, freeze ) && freeze )
  {
    throw BadProperty( "multimeter cannot be frozen." );
  }

  Parameters_ ptmp = P_;
  ptmp.set( d, B_, this );

  RecordingDevice::set_status( d );
  P_ = ptmp;
}

inline SignalType
nest::multimeter::sends_signal() const
{
  return ALL;
}

} // namespace nest

#endif<|MERGE_RESOLUTION|>--- conflicted
+++ resolved
@@ -109,113 +109,7 @@
 namespace nest
 {
 
-<<<<<<< HEAD
 class multimeter : public RecordingDevice
-=======
-/** @BeginDocumentation
-@ingroup Devices
-@ingroup detector
-
-Name: multimeter - Device to record analog data from neurons.
-
-Synopsis: multimeter Create
-
-Description:
-
-A multimeter records a user-defined set of state variables from connected nodes
-to memory, file or stdout.
-
-The multimeter must be configured with the list of variables to record
-from, otherwise it will not record anything. The /recordables property
-of a neuron model shows which quantities can be recorded with a multimeter.
-A single multimeter should only record from neurons of the same basic
-type (e.g. /iaf_cond_alpha and any user-defined models derived from it
-using CopyModel). If the defaults or status dictionary of a model neuron
-does not contain a /recordables entry, it is not ready for use with
-multimeter.
-
-By default, multimeters record values once per ms. Set the parameter /interval
-to change this. The recording interval cannot be smaller than the resolution.
-
-Results are returned in the /events entry of the status dictionary. For
-each recorded quantity, a vector of doubles is returned. The vector has the
-same name as the /recordable. If /withtime is set, times are given in the
-/times vector in /events.
-
-Accumulator mode:
-A multimeter can operate in accumulator mode. In this case, values for all
-recorded variables are added across all recorded nodes (but kept separate in
-time). This can be useful to record average membrane potential in a population.
-
-To activate accumulator mode, either set /to_accumulator to true, or set
-/record_to [ /accumulator ].  In accumulator mode, you cannot record to file,
-to memory, to screen, with GID or with weight. You must activate accumulator
-mode before simulating. Accumulator data is never written to file. You must
-extract it from the device using GetStatus.
-
-Remarks:
-
-- The set of variables to record and the recording interval must be set
-  BEFORE the multimeter is connected to any node, and cannot be changed
-  afterwards.
-- A multimeter cannot be frozen.
-- If you record with multimeter in accumulator mode and some of the nodes
-  you record from are frozen and others are not, data will only be collected
-  from the unfrozen nodes. Most likely, this will lead to confusing results,
-  so you should not use multimeter with frozen nodes.
-
-@note If you want to pick up values at every time stamp,
-  you must set the interval to the simulation resolution.
-@see UniversalDataLogger
-
-
-Parameters:
-
-The following parameters can be set in the status dictionary:
-
-\verbatim embed:rst
-============  ======  ===================================================
- interval     ms      Recording interval
- record_from  array   Array containing the names of variables to record
-                      from, obtained from the /recordables entry of the
-                      model from which one wants to record
-============  ======  ===================================================
-\endverbatim
-
-Examples:
-
-    SLI ] /iaf_cond_alpha Create /n Set
-    SLI ] n /recordables get ==
-    [/V_m /g_ex /g_in /t_ref_remaining]
-    SLI ] /multimeter Create /mm Set
-    SLI ] mm << /interval 0.5 /record_from [/V_m /g_ex /g_in] >> SetStatus
-    SLI ] mm n Connect
-    SLI ] 10 Simulate
-    SLI ] mm /events get info
-    --------------------------------------------------
-    Name                     Type                Value
-    --------------------------------------------------
-    g_ex                     doublevectortype    <doublevectortype>
-    g_in                     doublevectortype    <doublevectortype>
-    senders                  intvectortype       <intvectortype>
-    times                    doublevectortype    <doublevectortype>
-    t_ref_remaining          doublevectortype    <doublevectortype>
-    V_m                      doublevectortype    <doublevectortype>
-    rate                     doublevectortype    <doublevectortype>
-    --------------------------------------------------
-    Total number of entries: 6
-
-
-Sends: DataLoggingRequest
-
-FirstVersion: 2009-04-01
-
-Author: Hans Ekkehard Plesser, Barna Zajzon (added offset support March 2017)
-
-SeeAlso: Device, RecordingDevice
-*/
-class multimeter : public DeviceNode
->>>>>>> d59fdbb0
 {
 
 public:
@@ -300,30 +194,7 @@
 
   // ------------------------------------------------------------
 
-<<<<<<< HEAD
-=======
-  struct Variables_
-  {
-    /** Flag active till first DataLoggingReply during an update() call
-     * processed. This flag is set to true by update() before dispatching the
-     * DataLoggingRequest event and is reset to false by handle() as soon as the
-     * first DataLoggingReply has been handled. This is needed when the
-     * multimeter is running in accumulator mode.
-     */
-    bool new_request_;
-
-    /** Index to first S_.data_ entry for currently processed request.
-     *
-     * This variable is set by the first DataLoggingReply arriving after
-     * a DataLoggingRequest has been sent out. Subsequently arriving
-     * replies use it to find the correct entries for accumulating data.
-     */
-    size_t current_request_data_start_;
-  };
-
-  // ------------------------------------------------------------
-
->>>>>>> d59fdbb0
+
   Parameters_ P_;
   Buffers_ B_;
 };
