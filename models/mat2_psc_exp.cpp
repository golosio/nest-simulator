/*
 *  mat2_psc_exp.cpp
 *
 *  This file is part of NEST.
 *
 *  Copyright (C) 2004 The NEST Initiative
 *
 *  NEST is free software: you can redistribute it and/or modify
 *  it under the terms of the GNU General Public License as published by
 *  the Free Software Foundation, either version 2 of the License, or
 *  (at your option) any later version.
 *
 *  NEST is distributed in the hope that it will be useful,
 *  but WITHOUT ANY WARRANTY; without even the implied warranty of
 *  MERCHANTABILITY or FITNESS FOR A PARTICULAR PURPOSE.  See the
 *  GNU General Public License for more details.
 *
 *  You should have received a copy of the GNU General Public License
 *  along with NEST.  If not, see <http://www.gnu.org/licenses/>.
 *
 */

#include "mat2_psc_exp.h"

// C++ includes:
#include <limits>

// Includes from libnestutil:
#include "numerics.h"

// Includes from nestkernel:
#include "exceptions.h"
#include "kernel_manager.h"
#include "universal_data_logger_impl.h"

// Includes from sli:
#include "dict.h"
#include "dictutils.h"
#include "doubledatum.h"
#include "integerdatum.h"

/* ----------------------------------------------------------------
 * Recordables map
 * ---------------------------------------------------------------- */

nest::RecordablesMap< nest::mat2_psc_exp > nest::mat2_psc_exp::recordablesMap_;

namespace nest // template specialization must be placed in namespace
{
/*
 * Override the create() method with one call to RecordablesMap::insert_()
 * for each quantity to be recorded.
 */
template <>
void
RecordablesMap< mat2_psc_exp >::create()
{
  // use standard names whereever you can for consistency!
  insert_( names::V_m, &mat2_psc_exp::get_V_m_ );
  insert_( names::V_th, &mat2_psc_exp::get_V_th_ );
}
}

/* ----------------------------------------------------------------
 * Default constructors defining default parameters and state
 * ---------------------------------------------------------------- */

nest::mat2_psc_exp::Parameters_::Parameters_()
  : Tau_( 5.0 )      // in ms
  , C_( 100.0 )      // in pF
  , tau_ref_( 2.0 )  // in ms
  , E_L_( -70.0 )    // in mV
  , I_e_( 0.0 )      // in pA
  , tau_ex_( 1.0 )   // in ms
  , tau_in_( 3.0 )   // in ms
  , tau_1_( 10.0 )   // in ms
  , tau_2_( 200.0 )  // in ms
  , alpha_1_( 37.0 ) // in mV
  , alpha_2_( 2.0 )  // in mV
  , omega_( 19.0 )   // resting threshold relative to E_L_ in mV
                     // state V_th_ is initialized with the
                     // same value
{
}

nest::mat2_psc_exp::State_::State_()
  : i_0_( 0.0 )
  , i_syn_ex_( 0.0 )
  , i_syn_in_( 0.0 )
  , V_m_( 0.0 )
  , V_th_1_( 0.0 ) // relative to omega_
  , V_th_2_( 0.0 ) // relative to omega_
  , r_( 0 )
{
}

/* ----------------------------------------------------------------
 * Parameter and state extractions and manipulation functions
 * ---------------------------------------------------------------- */

void
nest::mat2_psc_exp::Parameters_::get( DictionaryDatum& d ) const
{
  def< double >( d, names::E_L, E_L_ ); // Resting potential
  def< double >( d, names::I_e, I_e_ );
  def< double >( d, names::C_m, C_ );
  def< double >( d, names::tau_m, Tau_ );
  def< double >( d, names::tau_syn_ex, tau_ex_ );
  def< double >( d, names::tau_syn_in, tau_in_ );
  def< double >( d, names::t_ref, tau_ref_ );
  def< double >( d, names::tau_1, tau_1_ );
  def< double >( d, names::tau_2, tau_2_ );
  def< double >( d, names::alpha_1, alpha_1_ );
  def< double >( d, names::alpha_2, alpha_2_ );
  def< double >( d, names::omega, omega_ + E_L_ );
}

double
nest::mat2_psc_exp::Parameters_::set( const DictionaryDatum& d )
{
  // if E_L_ is changed, we need to adjust all variables
  // defined relative to E_L_
  const double ELold = E_L_;
  updateValue< double >( d, names::E_L, E_L_ );
  const double delta_EL = E_L_ - ELold;

  updateValue< double >( d, names::I_e, I_e_ );
  updateValue< double >( d, names::C_m, C_ );
  updateValue< double >( d, names::tau_m, Tau_ );
  updateValue< double >( d, names::tau_syn_ex, tau_ex_ );
  updateValue< double >( d, names::tau_syn_in, tau_in_ );
  updateValue< double >( d, names::t_ref, tau_ref_ );
  updateValue< double >( d, names::tau_1, tau_1_ );
  updateValue< double >( d, names::tau_2, tau_2_ );
  updateValue< double >( d, names::alpha_1, alpha_1_ );
  updateValue< double >( d, names::alpha_2, alpha_2_ );

  if ( updateValue< double >( d, names::omega, omega_ ) )
    omega_ -= E_L_;
  else
    omega_ -= delta_EL;

  if ( C_ <= 0 )
    throw BadProperty( "Capacitance must be strictly positive." );

  if ( Tau_ <= 0 || tau_ex_ <= 0 || tau_in_ <= 0 || tau_ref_ <= 0 || tau_1_ <= 0
    || tau_2_ <= 0 )
    throw BadProperty( "All time constants must be strictly positive." );

  if ( Tau_ == tau_ex_ || Tau_ == tau_in_ )
    throw BadProperty(
      "Membrane and synapse time constant(s) must differ."
      "See note in documentation." );

  return delta_EL;
}

void
nest::mat2_psc_exp::State_::get( DictionaryDatum& d,
  const Parameters_& p ) const
{
  def< double >( d, names::V_m, V_m_ + p.E_L_ ); // Membrane potential
  // Adaptive threshold
  def< double >( d, names::V_th, p.E_L_ + p.omega_ + V_th_1_ + V_th_2_ );
  def< double >( d, names::V_th_alpha_1, V_th_1_ );
  def< double >( d, names::V_th_alpha_2, V_th_2_ );
}

void
nest::mat2_psc_exp::State_::set( const DictionaryDatum& d,
  const Parameters_& p,
  double delta_EL )
{
  if ( updateValue< double >( d, names::V_m, V_m_ ) )
    V_m_ -= p.E_L_;
  else
    V_m_ -= delta_EL;

  updateValue< double >( d, names::V_th_alpha_1, V_th_1_ );
  updateValue< double >( d, names::V_th_alpha_2, V_th_2_ );
}

nest::mat2_psc_exp::Buffers_::Buffers_( mat2_psc_exp& n )
  : logger_( n )
{
  // The other member variables are left uninitialised or are
  // automatically initialised by their default constructor.
}

nest::mat2_psc_exp::Buffers_::Buffers_( const Buffers_&, mat2_psc_exp& n )
  : logger_( n )
{
  // The other member variables are left uninitialised or are
  // automatically initialised by their default constructor.
}

/* ----------------------------------------------------------------
 * Default and copy constructor for node
 * ---------------------------------------------------------------- */

nest::mat2_psc_exp::mat2_psc_exp()
  : Archiving_Node()
  , P_()
  , S_()
  , B_( *this )
{
  recordablesMap_.create();
}

nest::mat2_psc_exp::mat2_psc_exp( const mat2_psc_exp& n )
  : Archiving_Node( n )
  , P_( n.P_ )
  , S_( n.S_ )
  , B_( n.B_, *this )
{
}

/* ----------------------------------------------------------------
 * Node initialization functions
 * ---------------------------------------------------------------- */

void
nest::mat2_psc_exp::init_state_( const Node& proto )
{
  const mat2_psc_exp& pr = downcast< mat2_psc_exp >( proto );
  S_ = pr.S_;
}

void
nest::mat2_psc_exp::init_buffers_()
{
  Archiving_Node::clear_history();

  B_.spikes_ex_.clear(); // includes resize
  B_.spikes_in_.clear(); // includes resize
  B_.currents_.clear();  // includes resize

  B_.logger_.reset();
}

void
nest::mat2_psc_exp::calibrate()
{
  // ensures initialization in case mm connected after Simulate
  B_.logger_.init();

  const double h = Time::get_resolution().get_ms();

  // numbering of state variables:
  // membrane potential: i_0 = 0, i_syn_ = 1, V_m_ = 2
  // adaptive threshold: V_th_1_ = 1, V_th_2_ = 2

  // --------------------
  // membrane potential
  // --------------------

  // these P are independent
  V_.P11ex_ = std::exp( -h / P_.tau_ex_ );
  V_.P11in_ = std::exp( -h / P_.tau_in_ );
  V_.P22_expm1_ = expm1( -h / P_.Tau_ );

  // these depend on the above. Please do not change the order.
  V_.P21ex_ = -P_.Tau_ / ( P_.C_ * ( 1.0 - P_.Tau_ / P_.tau_ex_ ) ) * V_.P11ex_
    * expm1( h * ( 1.0 / P_.tau_ex_ - 1.0 / P_.Tau_ ) );
  V_.P21in_ = -P_.Tau_ / ( P_.C_ * ( 1.0 - P_.Tau_ / P_.tau_in_ ) ) * V_.P11in_
    * expm1( h * ( 1.0 / P_.tau_in_ - 1.0 / P_.Tau_ ) );
  V_.P20_ = -P_.Tau_ / P_.C_ * V_.P22_expm1_;

  // --------------------
  // adaptive threshold
  // --------------------

  V_.P11th_ = std::exp( -h / P_.tau_1_ );
  V_.P22th_ = std::exp( -h / P_.tau_2_ );


  // tau_ref_ specifies the length of the total refractory period as
  // a double_t in ms. The grid based mat2_psc_exp can only handle refractory
  // periods that are integer multiples of the computation step size (h).
  // To ensure consistency with the overall simulation scheme such conversion
  // should be carried out via objects of class nest::Time. The conversion
  // requires 2 steps:
  //     1. A time object r is constructed defining representation of
  //        tau_ref_ in tics. This representation is then converted to
  //        computation time steps again by a strategy defined by class
  //        nest::Time.
  //     2. The refractory time in units of steps is read out get_steps(), a
  //        member function of class nest::Time.
  //
  // Choosing a tau_ref_ that is not an integer multiple of the computation time
  // step h will leed to accurate (up to the resolution h) and self-consistent
  // results. However, a neuron model capable of operating with real valued
  // spike time may exhibit a different effective refractory time.

  V_.RefractoryCountsTot_ = Time( Time::ms( P_.tau_ref_ ) ).get_steps();

  if ( V_.RefractoryCountsTot_ < 1 )
    throw BadProperty(
      "Total refractory time must be at least one time step." );
}

/* ----------------------------------------------------------------
 * Integration and further update rules
 * ---------------------------------------------------------------- */

void
nest::mat2_psc_exp::update( Time const& origin,
  const long_t from,
  const long_t to )
{
<<<<<<< HEAD
  assert( to >= 0
    && ( delay ) from < kernel().connection_builder_manager.get_min_delay() );
=======
  assert( to >= 0 && ( delay ) from < kernel().connection_manager.get_min_delay() );
>>>>>>> fdfed898
  assert( from < to );

  // evolve from timestep 'from' to timestep 'to' with steps of h each
  for ( long_t lag = from; lag < to; ++lag )
  {

    // evolve membrane potential
    S_.V_m_ = S_.V_m_ * V_.P22_expm1_ + S_.V_m_ + S_.i_syn_ex_ * V_.P21ex_
      + S_.i_syn_in_ * V_.P21in_ + ( P_.I_e_ + S_.i_0_ ) * V_.P20_;

    // evolve adaptive threshold
    S_.V_th_1_ *= V_.P11th_;
    S_.V_th_2_ *= V_.P22th_;

    // exponential decaying PSCs
    S_.i_syn_ex_ *= V_.P11ex_;
    S_.i_syn_in_ *= V_.P11in_;
    S_.i_syn_ex_ +=
      B_.spikes_ex_.get_value( lag ); // the spikes arriving at T+1 have an
    S_.i_syn_in_ +=
      B_.spikes_in_.get_value( lag ); // the spikes arriving at T+1 have an

    if ( S_.r_ == 0 ) // neuron is allowed to fire
    {
      // threshold crossing
      if ( S_.V_m_ >= P_.omega_ + S_.V_th_2_ + S_.V_th_1_ )
      {
        S_.r_ = V_.RefractoryCountsTot_;

        // procedure for adaptive potential
        S_.V_th_1_ += P_.alpha_1_; // short time
        S_.V_th_2_ += P_.alpha_2_; // long time

        set_spiketime( Time::step( origin.get_steps() + lag + 1 ) );

        SpikeEvent se;
        kernel().event_delivery_manager.send( *this, se, lag );
      }
    }
    else
      --S_.r_; // neuron is totally refractory (cannot generate spikes)

    // set new input current
    S_.i_0_ = B_.currents_.get_value( lag );

    // log state data
    B_.logger_.record_data( origin.get_steps() + lag );
  }
}


void
nest::mat2_psc_exp::handle( SpikeEvent& e )
{
  assert( e.get_delay() > 0 );

  if ( e.get_weight() >= 0.0 )
    B_.spikes_ex_.add_value( e.get_rel_delivery_steps(
                               kernel().simulation_manager.get_slice_origin() ),
      e.get_weight() * e.get_multiplicity() );
  else
    B_.spikes_in_.add_value( e.get_rel_delivery_steps(
                               kernel().simulation_manager.get_slice_origin() ),
      e.get_weight() * e.get_multiplicity() );
}

void
nest::mat2_psc_exp::handle( CurrentEvent& e )
{
  assert( e.get_delay() > 0 );

  const double_t c = e.get_current();
  const double_t w = e.get_weight();

  // add weighted current; HEP 2002-10-04
  B_.currents_.add_value(
    e.get_rel_delivery_steps( kernel().simulation_manager.get_slice_origin() ),
    w * c );
}

void
nest::mat2_psc_exp::handle( DataLoggingRequest& e )
{
  B_.logger_.handle( e );
}<|MERGE_RESOLUTION|>--- conflicted
+++ resolved
@@ -118,8 +118,8 @@
 double
 nest::mat2_psc_exp::Parameters_::set( const DictionaryDatum& d )
 {
-  // if E_L_ is changed, we need to adjust all variables
-  // defined relative to E_L_
+  // if E_L_ is changed, we need to adjust all variables defined relative to
+  // E_L_
   const double ELold = E_L_;
   updateValue< double >( d, names::E_L, E_L_ );
   const double delta_EL = E_L_ - ELold;
@@ -160,8 +160,9 @@
   const Parameters_& p ) const
 {
   def< double >( d, names::V_m, V_m_ + p.E_L_ ); // Membrane potential
-  // Adaptive threshold
-  def< double >( d, names::V_th, p.E_L_ + p.omega_ + V_th_1_ + V_th_2_ );
+  def< double >( d,
+    names::V_th,
+    p.E_L_ + p.omega_ + V_th_1_ + V_th_2_ ); // Adaptive threshold
   def< double >( d, names::V_th_alpha_1, V_th_1_ );
   def< double >( d, names::V_th_alpha_2, V_th_2_ );
 }
@@ -308,12 +309,8 @@
   const long_t from,
   const long_t to )
 {
-<<<<<<< HEAD
-  assert( to >= 0
-    && ( delay ) from < kernel().connection_builder_manager.get_min_delay() );
-=======
-  assert( to >= 0 && ( delay ) from < kernel().connection_manager.get_min_delay() );
->>>>>>> fdfed898
+  assert(
+    to >= 0 && ( delay ) from < kernel().connection_manager.get_min_delay() );
   assert( from < to );
 
   // evolve from timestep 'from' to timestep 'to' with steps of h each
@@ -331,15 +328,14 @@
     // exponential decaying PSCs
     S_.i_syn_ex_ *= V_.P11ex_;
     S_.i_syn_in_ *= V_.P11in_;
-    S_.i_syn_ex_ +=
-      B_.spikes_ex_.get_value( lag ); // the spikes arriving at T+1 have an
-    S_.i_syn_in_ +=
-      B_.spikes_in_.get_value( lag ); // the spikes arriving at T+1 have an
+    // the spikes arriving at T+1 have an
+    S_.i_syn_ex_ += B_.spikes_ex_.get_value( lag );
+    S_.i_syn_in_ += B_.spikes_in_.get_value( lag );
 
     if ( S_.r_ == 0 ) // neuron is allowed to fire
     {
-      // threshold crossing
-      if ( S_.V_m_ >= P_.omega_ + S_.V_th_2_ + S_.V_th_1_ )
+      if ( S_.V_m_ >= P_.omega_ + S_.V_th_2_
+          + S_.V_th_1_ ) // threshold crossing
       {
         S_.r_ = V_.RefractoryCountsTot_;
 
