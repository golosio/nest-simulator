--- conflicted
+++ resolved
@@ -57,19 +57,8 @@
         /spike_times [ 2.0 5.5 ]
     >> Create def
 
-<<<<<<< HEAD
-    /n  /iaf_psc_delta_canon Create def
-
-    /sd /spike_detector <<
-        /precise_times true
-        /record_to [ /memory ]
-    >> Create def
-=======
-    def
     /n  /iaf_psc_delta_ps Create def
-    /sd /spike_detector << /precise_times true /record_to [ /memory ] >> Create
-    def
->>>>>>> 8c6843c5
+    /sd /spike_detector Create
 
     /cont_delay_synapse << /weight 100. /delay 1.7 >> SetDefaults
     sg n /cont_delay_synapse Connect
