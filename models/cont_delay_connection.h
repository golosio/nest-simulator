--- conflicted
+++ resolved
@@ -23,19 +23,15 @@
 #ifndef CONT_DELAY_CONNECTION_H
 #define CONT_DELAY_CONNECTION_H
 
+
 // C++ includes:
 #include <cmath>
 
 // Includes from nestkernel:
 #include "connection.h"
 
-<<<<<<< HEAD
-  Example:
-  << /resolution 1.0 >> SetKernelStatus
-=======
 namespace nest
 {
->>>>>>> 2b4bf681
 
 /** @BeginDocumentation
 Name: cont_delay_synapse - Synapse type for continuous delays
@@ -50,11 +46,11 @@
 
 Example:
 
-0 << /resolution 1.0 >> SetStatus
+<< /resolution 1.0 >> SetKernelStatus
 
 /sg /spike_generator << /precise_times true /spike_times [ 2.0 5.5 ] >> Create
 def
-/n  /iaf_psc_delta_canon Create def
+/n /iaf_psc_delta_canon Create def
 /sd /spike_detector << /precise_times true /record_to [ /memory ] >> Create
 def
 
